--- conflicted
+++ resolved
@@ -174,15 +174,15 @@
         "CalendarSyncAdapter#originalTimezone";
 
     private static final String SQL_SELECT_EVENTSRAWTIMES = "SELECT " +
-            EventsRawTimesColumns.EVENT_ID + ", " +
-            EventsRawTimesColumns.DTSTART_2445 + ", " +
-            EventsRawTimesColumns.DTEND_2445 + ", " +
+            Calendar.EventsRawTimesColumns.EVENT_ID + ", " +
+            Calendar.EventsRawTimesColumns.DTSTART_2445 + ", " +
+            Calendar.EventsRawTimesColumns.DTEND_2445 + ", " +
             Events.EVENT_TIMEZONE +
             " FROM " +
             "EventsRawTimes" + ", " +
             "Events" +
             " WHERE " +
-            EventsRawTimesColumns.EVENT_ID + " = " + "Events." + Events._ID;
+            Calendar.EventsRawTimesColumns.EVENT_ID + " = " + "Events." + Events._ID;
 
     public static final class TimeRange {
         public long begin;
@@ -569,24 +569,8 @@
         }
     }
 
-<<<<<<< HEAD
-    private void updateEventsStartEndFromEventRawTimesLocked(String timezone) {
-        Cursor cursor = mDb.query("EventsRawTimes",
-                            new String[] {
-                                    Calendar.EventsRawTimesColumns.EVENT_ID,
-                                    Calendar.EventsRawTimesColumns.DTSTART_2445,
-                                    Calendar.EventsRawTimesColumns.DTEND_2445
-                            } /* projection */,
-                            null /* selection */,
-                            null /* selection args */,
-                            null /* group by */,
-                            null /* having */,
-                            null /* order by */
-                );
-=======
     private void updateEventsStartEndFromEventRawTimesLocked() {
         Cursor cursor = mDb.rawQuery(SQL_SELECT_EVENTSRAWTIMES, null /* selection args */);
->>>>>>> 3443e3eb
         try {
             while (cursor.moveToNext()) {
                 long eventId = cursor.getLong(0);
