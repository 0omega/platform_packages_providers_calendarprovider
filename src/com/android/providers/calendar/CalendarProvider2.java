/*
**
** Copyright 2006, The Android Open Source Project
**
** Licensed under the Apache License, Version 2.0 (the "License");
** you may not use this file except in compliance with the License.
** You may obtain a copy of the License at
**
**     http://www.apache.org/licenses/LICENSE-2.0
**
** Unless required by applicable law or agreed to in writing, software
** distributed under the License is distributed on an "AS IS" BASIS,
** See the License for the specific language governing permissions and
** WITHOUT WARRANTIES OR CONDITIONS OF ANY KIND, either express or implied.
** limitations under the License.
*/

package com.android.providers.calendar;

import com.android.providers.calendar.CalendarDatabaseHelper.Tables;
import com.android.providers.calendar.CalendarDatabaseHelper.Views;
import com.google.common.annotations.VisibleForTesting;

import android.accounts.Account;
import android.accounts.AccountManager;
import android.accounts.OnAccountsUpdateListener;
import android.app.AlarmManager;
import android.app.PendingIntent;
import android.content.BroadcastReceiver;
import android.content.ContentResolver;
import android.content.ContentUris;
import android.content.ContentValues;
import android.content.Context;
import android.content.Intent;
import android.content.IntentFilter;
import android.content.UriMatcher;
import android.database.Cursor;
import android.database.DatabaseUtils;
import android.database.SQLException;
import android.database.sqlite.SQLiteDatabase;
import android.database.sqlite.SQLiteQueryBuilder;
import android.net.Uri;
import android.os.Debug;
import android.os.Handler;
import android.os.Message;
import android.os.Process;
import android.pim.EventRecurrence;
import android.pim.RecurrenceSet;
import android.provider.BaseColumns;
import android.provider.Calendar;
import android.provider.Calendar.Attendees;
import android.provider.Calendar.CalendarAlerts;
import android.provider.Calendar.Calendars;
import android.provider.Calendar.Events;
import android.provider.Calendar.Instances;
import android.provider.Calendar.Reminders;
import android.text.TextUtils;
import android.text.format.DateUtils;
import android.text.format.Time;
import android.util.Config;
import android.util.Log;
import android.util.TimeFormatException;
import android.util.TimeUtils;

import java.util.ArrayList;
import java.util.Arrays;
import java.util.HashMap;
import java.util.HashSet;
import java.util.List;
import java.util.Set;
import java.util.TimeZone;
import java.util.regex.Matcher;
import java.util.regex.Pattern;

/**
 * Calendar content provider. The contract between this provider and applications
 * is defined in {@link android.provider.Calendar}.
 */
public class CalendarProvider2 extends SQLiteContentProvider implements OnAccountsUpdateListener {

    private static final String TAG = "CalendarProvider2";

    private static final String TIMEZONE_GMT = "GMT";

    private static final boolean PROFILE = false;
    private static final boolean MULTIPLE_ATTENDEES_PER_EVENT = true;

    private static final String INVALID_CALENDARALERTS_SELECTOR =
            "_id IN (SELECT ca." + CalendarAlerts._ID + " FROM "
                    + Tables.CALENDAR_ALERTS + " AS ca"
                    + " LEFT OUTER JOIN " + Tables.INSTANCES
                    + " USING (" + Instances.EVENT_ID + ","
                    + Instances.BEGIN + "," + Instances.END + ")"
                    + " LEFT OUTER JOIN " + Tables.REMINDERS + " AS r ON"
                    + " (ca." + CalendarAlerts.EVENT_ID + "=r." + Reminders.EVENT_ID
                    + " AND ca." + CalendarAlerts.MINUTES + "=r." + Reminders.MINUTES + ")"
                    + " LEFT OUTER JOIN " + Views.EVENTS + " AS e ON"
                    + " (ca." + CalendarAlerts.EVENT_ID + "=e." + Events._ID + ")"
                    + " WHERE " + Tables.INSTANCES + "." + Instances.BEGIN + " ISNULL"
                    + "   OR ca." + CalendarAlerts.ALARM_TIME + "<?"
                    + "   OR (r." + Reminders.MINUTES + " ISNULL"
                    + "       AND ca." + CalendarAlerts.MINUTES + "<>0)"
                    + "   OR e." + Calendars.SELECTED + "=0)";

    private static final String[] ID_ONLY_PROJECTION =
            new String[] {Events._ID};

    private static final String[] EVENTS_PROJECTION = new String[] {
            Events._SYNC_ID,
            Events.RRULE,
            Events.RDATE,
            Events.ORIGINAL_EVENT,
    };
    private static final int EVENTS_SYNC_ID_INDEX = 0;
    private static final int EVENTS_RRULE_INDEX = 1;
    private static final int EVENTS_RDATE_INDEX = 2;
    private static final int EVENTS_ORIGINAL_EVENT_INDEX = 3;

    private static final String[] ID_PROJECTION = new String[] {
            Attendees._ID,
            Attendees.EVENT_ID, // Assume these are the same for each table
    };
    private static final int ID_INDEX = 0;
    private static final int EVENT_ID_INDEX = 1;

    /**
     * Projection to query for correcting times in allDay events.
     */
    private static final String[] ALLDAY_TIME_PROJECTION = new String[] {
        Events._ID,
        Events.DTSTART,
        Events.DTEND,
        Events.DURATION
    };
    private static final int ALLDAY_ID_INDEX = 0;
    private static final int ALLDAY_DTSTART_INDEX = 1;
    private static final int ALLDAY_DTEND_INDEX = 2;
    private static final int ALLDAY_DURATION_INDEX = 3;

    private static final int DAY_IN_SECONDS = 24 * 60 * 60;

    /**
     * The cached copy of the CalendarMetaData database table.
     * Make this "package private" instead of "private" so that test code
     * can access it.
     */
    MetaData mMetaData;
    CalendarCache mCalendarCache;

    private CalendarDatabaseHelper mDbHelper;

    private static final Uri SYNCSTATE_CONTENT_URI = Uri.parse("content://syncstate/state");
    //
    // SCHEDULE_ALARM_URI runs scheduleNextAlarm(false)
    // SCHEDULE_ALARM_REMOVE_URI runs scheduleNextAlarm(true)
    // TODO: use a service to schedule alarms rather than private URI
    /* package */ static final String SCHEDULE_ALARM_PATH = "schedule_alarms";
    /* package */ static final String SCHEDULE_ALARM_REMOVE_PATH = "schedule_alarms_remove";
    /* package */ static final Uri SCHEDULE_ALARM_URI =
            Uri.withAppendedPath(Calendar.CONTENT_URI, SCHEDULE_ALARM_PATH);
    /* package */ static final Uri SCHEDULE_ALARM_REMOVE_URI =
            Uri.withAppendedPath(Calendar.CONTENT_URI, SCHEDULE_ALARM_REMOVE_PATH);

    // To determine if a recurrence exception originally overlapped the
    // window, we need to assume a maximum duration, since we only know
    // the original start time.
    private static final int MAX_ASSUMED_DURATION = 7*24*60*60*1000;

    // The extended property name for storing an Event original Timezone.
    // Due to an issue in Calendar Server restricting the length of the name we had to strip it down
    // TODO - Better name would be:
    // "com.android.providers.calendar.CalendarSyncAdapter#originalTimezone"
    protected static final String EXT_PROP_ORIGINAL_TIMEZONE =
        "CalendarSyncAdapter#originalTimezone";

    public static final class TimeRange {
        public long begin;
        public long end;
        public boolean allDay;
    }

    public static final class InstancesRange {
        public long begin;
        public long end;

        public InstancesRange(long begin, long end) {
            this.begin = begin;
            this.end = end;
        }
    }

    public static final class InstancesList
            extends ArrayList<ContentValues> {
    }

    public static final class EventInstancesMap
            extends HashMap<String, InstancesList> {
        public void add(String syncIdKey, ContentValues values) {
            InstancesList instances = get(syncIdKey);
            if (instances == null) {
                instances = new InstancesList();
                put(syncIdKey, instances);
            }
            instances.add(values);
        }
    }

    // A thread that runs in the background and schedules the next
    // calendar event alarm.
    private class AlarmScheduler extends Thread {
        boolean mRemoveAlarms;

        public AlarmScheduler(boolean removeAlarms) {
            mRemoveAlarms = removeAlarms;
        }

        @Override
        public void run() {
            try {
                Process.setThreadPriority(Process.THREAD_PRIORITY_BACKGROUND);
                runScheduleNextAlarm(mRemoveAlarms);
            } catch (SQLException e) {
                if (Log.isLoggable(TAG, Log.ERROR)) {
                    Log.e(TAG, "runScheduleNextAlarm() failed", e);
                }
            }
        }
    }

    /**
     * We search backward in time for event reminders that we may have missed
     * and schedule them if the event has not yet expired.  The amount in
     * the past to search backwards is controlled by this constant.  It
     * should be at least a few minutes to allow for an event that was
     * recently created on the web to make its way to the phone.  Two hours
     * might seem like overkill, but it is useful in the case where the user
     * just crossed into a new timezone and might have just missed an alarm.
     */
    private static final long SCHEDULE_ALARM_SLACK = 2 * DateUtils.HOUR_IN_MILLIS;

    /**
     * Alarms older than this threshold will be deleted from the CalendarAlerts
     * table.  This should be at least a day because if the timezone is
     * wrong and the user corrects it we might delete good alarms that
     * appear to be old because the device time was incorrectly in the future.
     * This threshold must also be larger than SCHEDULE_ALARM_SLACK.  We add
     * the SCHEDULE_ALARM_SLACK to ensure this.
     *
     * To make it easier to find and debug problems with missed reminders,
     * set this to something greater than a day.
     */
    private static final long CLEAR_OLD_ALARM_THRESHOLD =
            7 * DateUtils.DAY_IN_MILLIS + SCHEDULE_ALARM_SLACK;

    // A lock for synchronizing access to fields that are shared
    // with the AlarmScheduler thread.
    private Object mAlarmLock = new Object();

    // Make sure we load at least two months worth of data.
    // Client apps can load more data in a background thread.
    private static final long MINIMUM_EXPANSION_SPAN =
            2L * 31 * 24 * 60 * 60 * 1000;

    private static final String[] sCalendarsIdProjection = new String[] { Calendars._ID };
    private static final int CALENDARS_INDEX_ID = 0;

    // Allocate the string constant once here instead of on the heap
    private static final String CALENDAR_ID_SELECTION = "calendar_id=?";

    private static final String INSTANCE_QUERY_TABLES =
        CalendarDatabaseHelper.Tables.INSTANCES + " INNER JOIN " +
        CalendarDatabaseHelper.Views.EVENTS + " AS " +
        CalendarDatabaseHelper.Tables.EVENTS +
        " ON (" + CalendarDatabaseHelper.Tables.INSTANCES + "."
        + Calendar.Instances.EVENT_ID + "=" +
        CalendarDatabaseHelper.Tables.EVENTS + "."
        + Calendar.Events._ID + ")";

    private static final String INSTANCE_SEARCH_QUERY_TABLES = "(" +
        CalendarDatabaseHelper.Tables.INSTANCES + " INNER JOIN " +
        CalendarDatabaseHelper.Views.EVENTS + " AS " +
        CalendarDatabaseHelper.Tables.EVENTS +
        " ON (" + CalendarDatabaseHelper.Tables.INSTANCES + "."
        + Calendar.Instances.EVENT_ID + "=" +
        CalendarDatabaseHelper.Tables.EVENTS + "."
        + Calendar.Events._ID + ")" + ") LEFT OUTER JOIN " +
        CalendarDatabaseHelper.Tables.ATTENDEES +
        " ON (" + CalendarDatabaseHelper.Tables.ATTENDEES + "."
        + Calendar.Attendees.EVENT_ID + "=" +
        CalendarDatabaseHelper.Tables.EVENTS + "."
        + Calendar.Events._ID + ")";

    private static final String BETWEEN_DAY_WHERE =
        Calendar.Instances.START_DAY + "<=? AND " +
        Calendar.Instances.END_DAY + ">=?";

    private static final String BETWEEN_WHERE =
        Calendar.Instances.BEGIN + "<=? AND " +
        Calendar.Instances.END + ">=?";

    private static final int INSTANCES_INDEX_START_DAY = 0;
    private static final int INSTANCES_INDEX_END_DAY = 1;
    private static final int INSTANCES_INDEX_START_MINUTE = 2;
    private static final int INSTANCES_INDEX_END_MINUTE = 3;
    private static final int INSTANCES_INDEX_ALL_DAY = 4;

    /**
     * A regex for describing how we split search queries into tokens.
     * Keeps quoted phrases as one token.
     *
     *   "one \"two three\"" ==> ["one" "two three"]
     */
    private static final Pattern SEARCH_TOKEN_PATTERN =
        Pattern.compile("[^\\s\"'.?!,]+|" // first part matches unquoted words
                      + "\"([^\"]*)\"");  // second part matches quoted phrases
    /**
     * A special character that was use to escape potentially problematic
     * characters in search queries.
     *
     * Note: do not use backslash for this, as it interferes with the regex
     * escaping mechanism.
     */
    private static final String SEARCH_ESCAPE_CHAR = "#";

    /**
     * A regex for matching any characters in an incoming search query that we
     * need to escape with {@link #SEARCH_ESCAPE_CHAR}, including the escape
     * character itself.
     */
    private static final Pattern SEARCH_ESCAPE_PATTERN =
        Pattern.compile("([%_" + SEARCH_ESCAPE_CHAR + "])");

    /**
     * Alias used for aggregate concatenation of attendee e-mails when grouping
     * attendees by instance.
     */
    private static final String ATTENDEES_EMAIL_CONCAT =
        "group_concat(" + Calendar.Attendees.ATTENDEE_EMAIL + ")";

    /**
     * Alias used for aggregate concatenation of attendee names when grouping
     * attendees by instance.
     */
    private static final String ATTENDEES_NAME_CONCAT =
        "group_concat(" + Calendar.Attendees.ATTENDEE_NAME + ")";

    private static final String[] SEARCH_COLUMNS = new String[] {
        Calendar.Events.TITLE,
        Calendar.Events.DESCRIPTION,
        Calendar.Events.EVENT_LOCATION,
        ATTENDEES_EMAIL_CONCAT,
        ATTENDEES_NAME_CONCAT
    };

    private AlarmManager mAlarmManager;

    /**
     * Arbitrary integer that we assign to the messages that we send to this
     * thread's handler, indicating that these are requests to send an update
     * notification intent.
     */
    private static final int UPDATE_BROADCAST_MSG = 1;

    /**
     * Any requests to send a PROVIDER_CHANGED intent will be collapsed over
     * this window, to prevent spamming too many intents at once.
     */
    private static final long UPDATE_BROADCAST_TIMEOUT_MILLIS =
        DateUtils.SECOND_IN_MILLIS;

    private static final long SYNC_UPDATE_BROADCAST_TIMEOUT_MILLIS =
        30 * DateUtils.SECOND_IN_MILLIS;

    private Context mContext;

    private final Handler mBroadcastHandler = new Handler() {
        @Override
        public void handleMessage(Message msg) {
            Context context = CalendarProvider2.this.mContext;
            if (msg.what == UPDATE_BROADCAST_MSG) {
                // Broadcast a provider changed intent
                doSendUpdateNotification();
                // Because the handler does not guarantee message delivery in
                // the case that the provider is killed, we need to make sure
                // that the provider stays alive long enough to deliver the
                // notification. This empty service is sufficient to "wedge" the
                // process until we stop it here.
                context.stopService(new Intent(context, EmptyService.class));
            }
        }
    };

    /**
     * Listens for timezone changes and disk-no-longer-full events
     */
    private BroadcastReceiver mIntentReceiver = new BroadcastReceiver() {
        @Override
        public void onReceive(Context context, Intent intent) {
            String action = intent.getAction();
            if (Log.isLoggable(TAG, Log.DEBUG)) {
                Log.d(TAG, "onReceive() " + action);
            }
            if (Intent.ACTION_TIMEZONE_CHANGED.equals(action)) {
                updateTimezoneDependentFields();
                scheduleNextAlarm(false /* do not remove alarms */);
            } else if (Intent.ACTION_DEVICE_STORAGE_OK.equals(action)) {
                // Try to clean up if things were screwy due to a full disk
                updateTimezoneDependentFields();
                scheduleNextAlarm(false /* do not remove alarms */);
            } else if (Intent.ACTION_TIME_CHANGED.equals(action)) {
                scheduleNextAlarm(false /* do not remove alarms */);
            }
        }
    };

    protected void verifyAccounts() {
        AccountManager.get(getContext()).addOnAccountsUpdatedListener(this, null, false);
        onAccountsUpdated(AccountManager.get(getContext()).getAccounts());
    }

    /* Visible for testing */
    @Override
    protected CalendarDatabaseHelper getDatabaseHelper(final Context context) {
        return CalendarDatabaseHelper.getInstance(context);
    }

    @Override
    public boolean onCreate() {
        super.onCreate();
        try {
            return initialize();
        } catch (RuntimeException e) {
            if (Log.isLoggable(TAG, Log.ERROR)) {
                Log.e(TAG, "Cannot start provider", e);
            }
            return false;
        }
    }

    private boolean initialize() {
        mContext = getContext();
        mDbHelper = (CalendarDatabaseHelper)getDatabaseHelper();
        mDb = mDbHelper.getWritableDatabase();

        // Register for Intent broadcasts
        IntentFilter filter = new IntentFilter();

        filter.addAction(Intent.ACTION_TIMEZONE_CHANGED);
        filter.addAction(Intent.ACTION_DEVICE_STORAGE_OK);
        filter.addAction(Intent.ACTION_TIME_CHANGED);
        final Context c = getContext();

        // We don't ever unregister this because this thread always wants
        // to receive notifications, even in the background.  And if this
        // thread is killed then the whole process will be killed and the
        // memory resources will be reclaimed.
        c.registerReceiver(mIntentReceiver, filter);

        mMetaData = new MetaData(mDbHelper);
        mCalendarCache = new CalendarCache(mDbHelper);

        postInitialize();

        return true;
    }

    protected void postInitialize() {
        Thread thread = new PostInitializeThread();
        thread.start();
    }

    private class PostInitializeThread extends Thread {
        @Override
        public void run() {
            Process.setThreadPriority(Process.THREAD_PRIORITY_BACKGROUND);

            verifyAccounts();

            doUpdateTimezoneDependentFields();
        }
    }

    /**
     * This creates a background thread to check the timezone and update
     * the timezone dependent fields in the Instances table if the timezone
     * has changed.
     */
    protected void updateTimezoneDependentFields() {
        Thread thread = new TimezoneCheckerThread();
        thread.start();
    }

    private class TimezoneCheckerThread extends Thread {
        @Override
        public void run() {
            Process.setThreadPriority(Process.THREAD_PRIORITY_BACKGROUND);
            doUpdateTimezoneDependentFields();
        }
    }

    /**
     * Check if we are in the same time zone
     */
    private boolean isLocalSameAsInstancesTimezone() {
        String localTimezone = TimeZone.getDefault().getID();
        return TextUtils.equals(mCalendarCache.readTimezoneInstances(), localTimezone);
    }

    /**
     * This method runs in a background thread.  If the timezone has changed
     * then the Instances table will be regenerated.
     */
    protected void doUpdateTimezoneDependentFields() {
        try {
            String timezoneType = mCalendarCache.readTimezoneType();
            // Nothing to do if we have the "home" timezone type (timezone is sticky)
            if (timezoneType != null && timezoneType.equals(CalendarCache.TIMEZONE_TYPE_HOME)) {
                return;
            }
            // We are here in "auto" mode, the timezone is coming from the device
            if (! isSameTimezoneDatabaseVersion()) {
                String localTimezone = TimeZone.getDefault().getID();
                doProcessEventRawTimes(localTimezone, TimeUtils.getTimeZoneDatabaseVersion());
            }
            if (isLocalSameAsInstancesTimezone()) {
                // Even if the timezone hasn't changed, check for missed alarms.
                // This code executes when the CalendarProvider2 is created and
                // helps to catch missed alarms when the Calendar process is
                // killed (because of low-memory conditions) and then restarted.
                rescheduleMissedAlarms();
            }
        } catch (SQLException e) {
            if (Log.isLoggable(TAG, Log.ERROR)) {
                Log.e(TAG, "doUpdateTimezoneDependentFields() failed", e);
            }
            try {
                // Clear at least the in-memory data (and if possible the
                // database fields) to force a re-computation of Instances.
                mMetaData.clearInstanceRange();
            } catch (SQLException e2) {
                if (Log.isLoggable(TAG, Log.ERROR)) {
                    Log.e(TAG, "clearInstanceRange() also failed: " + e2);
                }
            }
        }
    }

    protected void doProcessEventRawTimes(String localTimezone, String timeZoneDatabaseVersion) {
        mDb.beginTransaction();
        try {
            updateEventsStartEndFromEventRawTimesLocked(localTimezone);
            updateTimezoneDatabaseVersion(timeZoneDatabaseVersion);
            mCalendarCache.writeTimezoneInstances(localTimezone);
            regenerateInstancesTable();
            mDb.setTransactionSuccessful();
        } finally {
            mDb.endTransaction();
        }
    }

    private void updateEventsStartEndFromEventRawTimesLocked(String timezone) {
        Cursor cursor = mDb.query("EventsRawTimes",
                            new String[] {
                                    Calendar.EventsRawTimesColumns.EVENT_ID,
                                    Calendar.EventsRawTimesColumns.DTSTART_2445,
                                    Calendar.EventsRawTimesColumns.DTEND_2445
                            } /* projection */,
                            null /* selection */,
                            null /* selection args */,
                            null /* group by */,
                            null /* having */,
                            null /* order by */
                );
        try {
            while (cursor.moveToNext()) {
                long eventId = cursor.getLong(0);
                String dtStart2445 = cursor.getString(1);
                String dtEnd2445 = cursor.getString(2);
                if (dtStart2445 == null && dtEnd2445 == null) {
                    if (Log.isLoggable(TAG, Log.ERROR)) {
                        Log.e(TAG, "Event " + eventId + " has dtStart2445 and dtEnd2445 null "
                                + "at the same time in EventsRawTimes!");
                    }
                    continue;
                }
                updateEventsStartEndLocked(eventId,
                        timezone,
                        dtStart2445,
                        dtEnd2445);
            }
        } finally {
            cursor.close();
            cursor = null;
        }
    }

    private long get2445ToMillis(String timezone, String dt2445) {
        if (null == dt2445) {
            if (Log.isLoggable(TAG, Log.VERBOSE)) {
                Log.v(TAG, "Cannot parse null RFC2445 date");
            }
            return 0;
        }
        Time time = (timezone != null) ? new Time(timezone) : new Time();
        try {
            time.parse(dt2445);
        } catch (TimeFormatException e) {
            if (Log.isLoggable(TAG, Log.ERROR)) {
                Log.e(TAG, "Cannot parse RFC2445 date " + dt2445);
            }
            return 0;
        }
        return time.toMillis(true /* ignore DST */);
    }

    private void updateEventsStartEndLocked(long eventId,
            String timezone, String dtStart2445, String dtEnd2445) {

        ContentValues values = new ContentValues();
        values.put("dtstart", get2445ToMillis(timezone, dtStart2445));
        values.put("dtend", get2445ToMillis(timezone, dtEnd2445));

        int result = mDb.update("Events", values, "_id=?",
                new String[] {String.valueOf(eventId)});
        if (0 == result) {
            if (Log.isLoggable(TAG, Log.VERBOSE)) {
                Log.v(TAG, "Could not update Events table with values " + values);
            }
        }
    }

    private void updateTimezoneDatabaseVersion(String timeZoneDatabaseVersion) {
        try {
            mCalendarCache.writeTimezoneDatabaseVersion(timeZoneDatabaseVersion);
        } catch (CalendarCache.CacheException e) {
            if (Log.isLoggable(TAG, Log.ERROR)) {
                Log.e(TAG, "Could not write timezone database version in the cache");
            }
        }
    }

    /**
     * Check if the time zone database version is the same as the cached one
     */
    protected boolean isSameTimezoneDatabaseVersion() {
        String timezoneDatabaseVersion = mCalendarCache.readTimezoneDatabaseVersion();
        if (timezoneDatabaseVersion == null) {
            return false;
        }
        return TextUtils.equals(timezoneDatabaseVersion, TimeUtils.getTimeZoneDatabaseVersion());
    }

    @VisibleForTesting
    protected String getTimezoneDatabaseVersion() {
        String timezoneDatabaseVersion = mCalendarCache.readTimezoneDatabaseVersion();
        if (timezoneDatabaseVersion == null) {
            return "";
        }
        if (Log.isLoggable(TAG, Log.INFO)) {
            Log.i(TAG, "timezoneDatabaseVersion = " + timezoneDatabaseVersion);
        }
        return timezoneDatabaseVersion;
    }

    private boolean isHomeTimezone() {
        String type = mCalendarCache.readTimezoneType();
        return type.equals(CalendarCache.TIMEZONE_TYPE_HOME);
    }

    private void regenerateInstancesTable() {
        // The database timezone is different from the current timezone.
        // Regenerate the Instances table for this month.  Include events
        // starting at the beginning of this month.
        long now = System.currentTimeMillis();
        String instancesTimezone = mCalendarCache.readTimezoneInstances();
        Time time = new Time(instancesTimezone);
        time.set(now);
        time.monthDay = 1;
        time.hour = 0;
        time.minute = 0;
        time.second = 0;

        long begin = time.normalize(true);
        long end = begin + MINIMUM_EXPANSION_SPAN;

        Cursor cursor = null;
        try {
            cursor = handleInstanceQuery(new SQLiteQueryBuilder(),
                    begin, end,
                    new String[] { Instances._ID },
                    null /* selection */, null /* sort */,
                    false /* searchByDayInsteadOfMillis */,
                    true /* force Instances deletion and expansion */,
                    instancesTimezone,
                    isHomeTimezone());
        } finally {
            if (cursor != null) {
                cursor.close();
            }
        }

        rescheduleMissedAlarms();
    }

    private void rescheduleMissedAlarms() {
        AlarmManager manager = getAlarmManager();
        if (manager != null) {
            Context context = getContext();
            ContentResolver cr = context.getContentResolver();
            CalendarAlerts.rescheduleMissedAlarms(cr, context, manager);
        }
    }

    /**
     * Appends comma separated ids.
     * @param ids Should not be empty
     */
    private void appendIds(StringBuilder sb, HashSet<Long> ids) {
        for (long id : ids) {
            sb.append(id).append(',');
        }

        sb.setLength(sb.length() - 1); // Yank the last comma
    }

    @Override
    protected void notifyChange() {
        // Note that semantics are changed: notification is for CONTENT_URI, not the specific
        // Uri that was modified.
        getContext().getContentResolver().notifyChange(Calendar.CONTENT_URI, null,
                true /* syncToNetwork */);
    }

    @Override
    public Cursor query(Uri uri, String[] projection, String selection, String[] selectionArgs,
            String sortOrder) {
        if (Log.isLoggable(TAG, Log.VERBOSE)) {
            Log.v(TAG, "query uri - " + uri);
        }

        final SQLiteDatabase db = mDbHelper.getReadableDatabase();

        SQLiteQueryBuilder qb = new SQLiteQueryBuilder();
        String groupBy = null;
        String limit = null; // Not currently implemented
        String instancesTimezone;

        final int match = sUriMatcher.match(uri);
        switch (match) {
            case SYNCSTATE:
                return mDbHelper.getSyncState().query(db, projection, selection,  selectionArgs,
                        sortOrder);

            case EVENTS:
                qb.setTables(CalendarDatabaseHelper.Views.EVENTS);
                qb.setProjectionMap(sEventsProjectionMap);
                appendAccountFromParameter(qb, uri);
                break;
            case EVENTS_ID:
                qb.setTables(CalendarDatabaseHelper.Views.EVENTS);
                qb.setProjectionMap(sEventsProjectionMap);
                selectionArgs = insertSelectionArg(selectionArgs, uri.getPathSegments().get(1));
                qb.appendWhere("_id=?");
                break;

            case EVENT_ENTITIES:
                qb.setTables(CalendarDatabaseHelper.Views.EVENTS);
                qb.setProjectionMap(sEventEntitiesProjectionMap);
                appendAccountFromParameter(qb, uri);
                break;
            case EVENT_ENTITIES_ID:
                qb.setTables(CalendarDatabaseHelper.Views.EVENTS);
                qb.setProjectionMap(sEventEntitiesProjectionMap);
                selectionArgs = insertSelectionArg(selectionArgs, uri.getPathSegments().get(1));
                qb.appendWhere("_id=?");
                break;

            case CALENDARS:
            case CALENDAR_ENTITIES:
                qb.setTables("Calendars");
                appendAccountFromParameter(qb, uri);
                break;
            case CALENDARS_ID:
            case CALENDAR_ENTITIES_ID:
                qb.setTables("Calendars");
                selectionArgs = insertSelectionArg(selectionArgs, uri.getPathSegments().get(1));
                qb.appendWhere("_id=?");
                break;
            case INSTANCES:
            case INSTANCES_BY_DAY:
                long begin;
                long end;
                try {
                    begin = Long.valueOf(uri.getPathSegments().get(2));
                } catch (NumberFormatException nfe) {
                    throw new IllegalArgumentException("Cannot parse begin "
                            + uri.getPathSegments().get(2));
                }
                try {
                    end = Long.valueOf(uri.getPathSegments().get(3));
                } catch (NumberFormatException nfe) {
                    throw new IllegalArgumentException("Cannot parse end "
                            + uri.getPathSegments().get(3));
                }
                instancesTimezone = mCalendarCache.readTimezoneInstances();
                return handleInstanceQuery(qb, begin, end, projection,
                        selection, sortOrder, match == INSTANCES_BY_DAY,
                        false /* do not force Instances deletion and expansion */,
                        instancesTimezone, isHomeTimezone());
            case INSTANCES_SEARCH:
            case INSTANCES_SEARCH_BY_DAY:
                try {
                    begin = Long.valueOf(uri.getPathSegments().get(2));
                } catch (NumberFormatException nfe) {
                    throw new IllegalArgumentException("Cannot parse begin "
                            + uri.getPathSegments().get(2));
                }
                try {
                    end = Long.valueOf(uri.getPathSegments().get(3));
                } catch (NumberFormatException nfe) {
                    throw new IllegalArgumentException("Cannot parse end "
                            + uri.getPathSegments().get(3));
                }
                instancesTimezone = mCalendarCache.readTimezoneInstances();
                // this is already decoded
                String query = uri.getPathSegments().get(4);
                return handleInstanceSearchQuery(qb, begin, end, query, projection,
                        selection, sortOrder, match == INSTANCES_SEARCH_BY_DAY,
                        instancesTimezone, isHomeTimezone());
            case EVENT_DAYS:
                int startDay;
                int endDay;
                try {
                    startDay = Integer.valueOf(uri.getPathSegments().get(2));
                } catch (NumberFormatException nfe) {
                    throw new IllegalArgumentException("Cannot parse start day "
                            + uri.getPathSegments().get(2));
                }
                try {
                    endDay = Integer.valueOf(uri.getPathSegments().get(3));
                } catch (NumberFormatException nfe) {
                    throw new IllegalArgumentException("Cannot parse end day "
                            + uri.getPathSegments().get(3));
                }
                instancesTimezone = mCalendarCache.readTimezoneInstances();
                return handleEventDayQuery(qb, startDay, endDay, projection, selection,
                        instancesTimezone, isHomeTimezone());
            case ATTENDEES:
                qb.setTables("Attendees, Events");
                qb.setProjectionMap(sAttendeesProjectionMap);
                qb.appendWhere("Events._id=Attendees.event_id");
                break;
            case ATTENDEES_ID:
                qb.setTables("Attendees, Events");
                qb.setProjectionMap(sAttendeesProjectionMap);
                selectionArgs = insertSelectionArg(selectionArgs, uri.getPathSegments().get(1));
                qb.appendWhere("Attendees._id=?  AND Events._id=Attendees.event_id");
                break;
            case REMINDERS:
                qb.setTables("Reminders");
                break;
            case REMINDERS_ID:
                qb.setTables("Reminders, Events");
                qb.setProjectionMap(sRemindersProjectionMap);
                selectionArgs = insertSelectionArg(selectionArgs, uri.getLastPathSegment());
                qb.appendWhere("Reminders._id=? AND Events._id=Reminders.event_id");
                break;
            case CALENDAR_ALERTS:
                qb.setTables("CalendarAlerts, " + CalendarDatabaseHelper.Views.EVENTS);
                qb.setProjectionMap(sCalendarAlertsProjectionMap);
                qb.appendWhere(CalendarDatabaseHelper.Views.EVENTS +
                        "._id=CalendarAlerts.event_id");
                break;
            case CALENDAR_ALERTS_BY_INSTANCE:
                qb.setTables("CalendarAlerts, " + CalendarDatabaseHelper.Views.EVENTS);
                qb.setProjectionMap(sCalendarAlertsProjectionMap);
                qb.appendWhere(CalendarDatabaseHelper.Views.EVENTS +
                        "._id=CalendarAlerts.event_id");
                groupBy = CalendarAlerts.EVENT_ID + "," + CalendarAlerts.BEGIN;
                break;
            case CALENDAR_ALERTS_ID:
                qb.setTables("CalendarAlerts, " + CalendarDatabaseHelper.Views.EVENTS);
                qb.setProjectionMap(sCalendarAlertsProjectionMap);
                selectionArgs = insertSelectionArg(selectionArgs, uri.getLastPathSegment());
                qb.appendWhere(CalendarDatabaseHelper.Views.EVENTS +
                        "._id=CalendarAlerts.event_id AND CalendarAlerts._id=?");
                break;
            case EXTENDED_PROPERTIES:
                qb.setTables("ExtendedProperties");
                break;
            case EXTENDED_PROPERTIES_ID:
                qb.setTables("ExtendedProperties");
                selectionArgs = insertSelectionArg(selectionArgs, uri.getPathSegments().get(1));
                qb.appendWhere("ExtendedProperties._id=?");
                break;
            case PROVIDER_PROPERTIES:
                qb.setTables("CalendarCache");
                qb.setProjectionMap(sCalendarCacheProjectionMap);
                break;
            default:
                throw new IllegalArgumentException("Unknown URL " + uri);
        }

        // run the query
        return query(db, qb, projection, selection, selectionArgs, sortOrder, groupBy, limit);
    }

    private Cursor query(final SQLiteDatabase db, SQLiteQueryBuilder qb, String[] projection,
            String selection, String[] selectionArgs, String sortOrder, String groupBy,
            String limit) {

        if (Log.isLoggable(TAG, Log.VERBOSE)) {
            Log.v(TAG, "query sql - projection: " + Arrays.toString(projection) +
                    " selection: " + selection +
                    " selectionArgs: " + Arrays.toString(selectionArgs) +
                    " sortOrder: " + sortOrder +
                    " groupBy: " + groupBy +
                    " limit: " + limit);
        }
        final Cursor c = qb.query(db, projection, selection, selectionArgs, groupBy, null,
                sortOrder, limit);
        if (c != null) {
            // TODO: is this the right notification Uri?
            c.setNotificationUri(getContext().getContentResolver(), Calendar.Events.CONTENT_URI);
        }
        return c;
    }

    /*
     * Fills the Instances table, if necessary, for the given range and then
     * queries the Instances table.
     *
     * @param qb The query
     * @param rangeBegin start of range (Julian days or ms)
     * @param rangeEnd end of range (Julian days or ms)
     * @param projection The projection
     * @param selection The selection
     * @param sort How to sort
     * @param searchByDay if true, range is in Julian days, if false, range is in ms
     * @param forceExpansion force the Instance deletion and expansion if set to true
     * @param instancesTimezone timezone we need to use for computing the instances
     * @param isHomeTimezone if true, we are in the "home" timezone
     * @return
     */
    private Cursor handleInstanceQuery(SQLiteQueryBuilder qb, long rangeBegin,
            long rangeEnd, String[] projection, String selection, String sort,
            boolean searchByDay, boolean forceExpansion, String instancesTimezone,
            boolean isHomeTimezone) {

        qb.setTables(INSTANCE_QUERY_TABLES);
        qb.setProjectionMap(sInstancesProjectionMap);
        if (searchByDay) {
            // Convert the first and last Julian day range to a range that uses
            // UTC milliseconds.
            Time time = new Time(instancesTimezone);
            long beginMs = time.setJulianDay((int) rangeBegin);
            // We add one to lastDay because the time is set to 12am on the given
            // Julian day and we want to include all the events on the last day.
            long endMs = time.setJulianDay((int) rangeEnd + 1);
            // will lock the database.
            acquireInstanceRange(beginMs, endMs, true /* use minimum expansion window */,
                    forceExpansion, instancesTimezone, isHomeTimezone);
            qb.appendWhere(BETWEEN_DAY_WHERE);
        } else {
            // will lock the database.
            acquireInstanceRange(rangeBegin, rangeEnd, true /* use minimum expansion window */,
                    forceExpansion, instancesTimezone, isHomeTimezone);
            qb.appendWhere(BETWEEN_WHERE);
        }
        String selectionArgs[] = new String[] {String.valueOf(rangeEnd),
                String.valueOf(rangeBegin)};
        return qb.query(mDb, projection, selection, selectionArgs, null /* groupBy */,
                null /* having */, sort);
    }

    /**
     * Escape any special characters in the search token
     * @param token the token to escape
     * @return the escaped token
     */
    @VisibleForTesting
    String escapeSearchToken(String token) {
        Matcher matcher = SEARCH_ESCAPE_PATTERN.matcher(token);
        return matcher.replaceAll(SEARCH_ESCAPE_CHAR + "$1");
    }

    /**
     * Splits the search query into individual search tokens based on whitespace
     * and punctuation. Leaves both single quoted and double quoted strings
     * intact.
     *
     * @param query the search query
     * @return an array of tokens from the search query
     */
    @VisibleForTesting
    String[] tokenizeSearchQuery(String query) {
        List<String> matchList = new ArrayList<String>();
        Matcher matcher = SEARCH_TOKEN_PATTERN.matcher(query);
        String token;
        while (matcher.find()) {
            if (matcher.group(1) != null) {
                // double quoted string
                token = matcher.group(1);
            } else {
                // unquoted token
                token = matcher.group();
            }
            matchList.add(escapeSearchToken(token));
        }
        return matchList.toArray(new String[matchList.size()]);
    }

    /**
     * In order to support what most people would consider a reasonable
     * search behavior, we have to do some interesting things here. We
     * assume that when a user searches for something like "lunch meeting",
     * they really want any event that matches both "lunch" and "meeting",
     * not events that match the string "lunch meeting" itself. In order to
     * do this across multiple columns, we have to construct a WHERE clause
     * that looks like:
     * <code>
     *   WHERE (title LIKE "%lunch%"
     *      OR description LIKE "%lunch%"
     *      OR eventLocation LIKE "%lunch%")
     *     AND (title LIKE "%meeting%"
     *      OR description LIKE "%meeting%"
     *      OR eventLocation LIKE "%meeting%")
     * </code>
     * This "product of clauses" is a bit ugly, but produced a fairly good
     * approximation of full-text search across multiple columns.
     */
    @VisibleForTesting
    String constructSearchWhere(String[] tokens) {
        if (tokens.length == 0) {
            return "";
        }
        StringBuilder sb = new StringBuilder();
        String column, token;
        for (int j = 0; j < tokens.length; j++) {
            sb.append("(");
            for (int i = 0; i < SEARCH_COLUMNS.length; i++) {
                sb.append(SEARCH_COLUMNS[i]);
                sb.append(" LIKE ? ESCAPE \"");
                sb.append(SEARCH_ESCAPE_CHAR);
                sb.append("\" ");
                if (i < SEARCH_COLUMNS.length - 1) {
                    sb.append("OR ");
                }
            }
            sb.append(")");
            if (j < tokens.length - 1) {
                sb.append(" AND ");
            }
        }
        return sb.toString();
    }

    @VisibleForTesting
    String[] constructSearchArgs(String[] tokens, long rangeBegin, long rangeEnd) {
        int numCols = SEARCH_COLUMNS.length;
        int numArgs = tokens.length * numCols + 2;
        // the additional two elements here are for begin/end time
        String[] selectionArgs = new String[numArgs];
        selectionArgs[0] =  String.valueOf(rangeEnd);
        selectionArgs[1] =  String.valueOf(rangeBegin);
        for (int j = 0; j < tokens.length; j++) {
            int start = 2 + numCols * j;
            for (int i = start; i < start + numCols; i++) {
                selectionArgs[i] = "%" + tokens[j] + "%";
            }
        }
        return selectionArgs;
    }

    private Cursor handleInstanceSearchQuery(SQLiteQueryBuilder qb,
            long rangeBegin, long rangeEnd, String query, String[] projection,
            String selection, String sort, boolean searchByDay, String instancesTimezone,
            boolean isHomeTimezone) {
        qb.setTables(INSTANCE_SEARCH_QUERY_TABLES);
        qb.setProjectionMap(sInstancesProjectionMap);

        String[] tokens = tokenizeSearchQuery(query);
        String[] selectionArgs = constructSearchArgs(tokens, rangeBegin, rangeEnd);
        // we pass this in as a HAVING instead of a WHERE so the filtering
        // happens after the grouping
        String searchWhere = constructSearchWhere(tokens);

        if (searchByDay) {
            // Convert the first and last Julian day range to a range that uses
            // UTC milliseconds.
            Time time = new Time(instancesTimezone);
            long beginMs = time.setJulianDay((int) rangeBegin);
            // We add one to lastDay because the time is set to 12am on the given
            // Julian day and we want to include all the events on the last day.
            long endMs = time.setJulianDay((int) rangeEnd + 1);
            // will lock the database.
            // we expand the instances here because we might be searching over
            // a range where instance expansion has not occurred yet
            acquireInstanceRange(beginMs, endMs,
                    true /* use minimum expansion window */,
                    false /* do not force Instances deletion and expansion */,
                    instancesTimezone,
                    isHomeTimezone
            );
            qb.appendWhere(BETWEEN_DAY_WHERE);
        } else {
            // will lock the database.
            // we expand the instances here because we might be searching over
            // a range where instance expansion has not occurred yet
            acquireInstanceRange(rangeBegin, rangeEnd,
                    true /* use minimum expansion window */,
                    false /* do not force Instances deletion and expansion */,
                    instancesTimezone,
                    isHomeTimezone
            );
            qb.appendWhere(BETWEEN_WHERE);
        }

        return qb.query(mDb, projection, selection, selectionArgs,
                Instances._ID /* groupBy */, searchWhere /* having */, sort);
    }

    private Cursor handleEventDayQuery(SQLiteQueryBuilder qb, int begin, int end,
            String[] projection, String selection, String instancesTimezone,
            boolean isHomeTimezone) {
        qb.setTables(INSTANCE_QUERY_TABLES);
        qb.setProjectionMap(sInstancesProjectionMap);
        // Convert the first and last Julian day range to a range that uses
        // UTC milliseconds.
        Time time = new Time(instancesTimezone);
        long beginMs = time.setJulianDay(begin);
        // We add one to lastDay because the time is set to 12am on the given
        // Julian day and we want to include all the events on the last day.
        long endMs = time.setJulianDay(end + 1);

        acquireInstanceRange(beginMs, endMs, true,
                false /* do not force Instances expansion */, instancesTimezone, isHomeTimezone);
        qb.appendWhere(BETWEEN_DAY_WHERE);
        String selectionArgs[] = new String[] {String.valueOf(end), String.valueOf(begin)};

        return qb.query(mDb, projection, selection, selectionArgs,
                Instances.START_DAY /* groupBy */, null /* having */, null);
    }

    /**
     * Ensure that the date range given has all elements in the instance
     * table.  Acquires the database lock and calls {@link #acquireInstanceRangeLocked}.
     *
     * @param begin start of range (ms)
     * @param end end of range (ms)
     * @param useMinimumExpansionWindow expand by at least MINIMUM_EXPANSION_SPAN
     * @param forceExpansion force the Instance deletion and expansion if set to true
     * @param instancesTimezone timezone we need to use for computing the instances
     * @param isHomeTimezone if true, we are in the "home" timezone
     */
    private void acquireInstanceRange(final long begin, final long end,
            final boolean useMinimumExpansionWindow, final boolean forceExpansion,
            final String instancesTimezone, final boolean isHomeTimezone) {
        mDb.beginTransaction();
        try {
            acquireInstanceRangeLocked(begin, end, useMinimumExpansionWindow,
                    forceExpansion, instancesTimezone, isHomeTimezone);
            mDb.setTransactionSuccessful();
        } finally {
            mDb.endTransaction();
        }
    }

    /**
     * Ensure that the date range given has all elements in the instance
     * table.  The database lock must be held when calling this method.
     *
     * @param begin start of range (ms)
     * @param end end of range (ms)
     * @param useMinimumExpansionWindow expand by at least MINIMUM_EXPANSION_SPAN
     * @param forceExpansion force the Instance deletion and expansion if set to true
     * @param instancesTimezone timezone we need to use for computing the instances
     * @param isHomeTimezone if true, we are in the "home" timezone
     */
    private void acquireInstanceRangeLocked(long begin, long end, boolean useMinimumExpansionWindow,
            boolean forceExpansion, String instancesTimezone, boolean isHomeTimezone) {
        long expandBegin = begin;
        long expandEnd = end;

        if (instancesTimezone == null) {
            Log.e(TAG, "Cannot run acquireInstanceRangeLocked() because instancesTimezone is null");
            return;
        }

        if (useMinimumExpansionWindow) {
            // if we end up having to expand events into the instances table, expand
            // events for a minimal amount of time, so we do not have to perform
            // expansions frequently.
            long span = end - begin;
            if (span < MINIMUM_EXPANSION_SPAN) {
                long additionalRange = (MINIMUM_EXPANSION_SPAN - span) / 2;
                expandBegin -= additionalRange;
                expandEnd += additionalRange;
            }
        }

        // Check if the timezone has changed.
        // We do this check here because the database is locked and we can
        // safely delete all the entries in the Instances table.
        MetaData.Fields fields = mMetaData.getFieldsLocked();
        long maxInstance = fields.maxInstance;
        long minInstance = fields.minInstance;
        boolean timezoneChanged;
        if (isHomeTimezone) {
            String previousTimezone = mCalendarCache.readTimezoneInstancesPrevious();
            timezoneChanged = !instancesTimezone.equals(previousTimezone);
        } else {
            String localTimezone = TimeZone.getDefault().getID();
            timezoneChanged = !instancesTimezone.equals(localTimezone);
            // if we're in auto make sure we are using the device time zone
            if (timezoneChanged) {
                instancesTimezone = localTimezone;
            }
        }
        // if "home", then timezoneChanged only if current != previous
        // if "auto", then timezoneChanged, if !instancesTimezone.equals(localTimezone);
        if (maxInstance == 0 || timezoneChanged || forceExpansion) {
            // Empty the Instances table and expand from scratch.
            mDb.execSQL("DELETE FROM Instances;");
            if (Log.isLoggable(TAG, Log.VERBOSE)) {
                Log.v(TAG, "acquireInstanceRangeLocked() deleted Instances,"
                        + " timezone changed: " + timezoneChanged);
            }
            expandInstanceRangeLocked(expandBegin, expandEnd, instancesTimezone);

            mMetaData.writeLocked(instancesTimezone, expandBegin, expandEnd);

            String timezoneType = mCalendarCache.readTimezoneType();
            // This may cause some double writes but guarantees the time zone in
            // the db and the time zone the instances are in is the same, which
            // future changes may affect.
            mCalendarCache.writeTimezoneInstances(instancesTimezone);

            // If we're in auto check if we need to fix the previous tz value
            if (timezoneType.equals(CalendarCache.TIMEZONE_TYPE_AUTO)) {
                String prevTZ = mCalendarCache.readTimezoneInstancesPrevious();
                if (TextUtils.equals(TIMEZONE_GMT, prevTZ)) {
                    mCalendarCache.writeTimezoneInstancesPrevious(instancesTimezone);
                }
            }
            return;
        }

        // If the desired range [begin, end] has already been
        // expanded, then simply return.  The range is inclusive, that is,
        // events that touch either endpoint are included in the expansion.
        // This means that a zero-duration event that starts and ends at
        // the endpoint will be included.
        // We use [begin, end] here and not [expandBegin, expandEnd] for
        // checking the range because a common case is for the client to
        // request successive days or weeks, for example.  If we checked
        // that the expanded range [expandBegin, expandEnd] then we would
        // always be expanding because there would always be one more day
        // or week that hasn't been expanded.
        if ((begin >= minInstance) && (end <= maxInstance)) {
            if (Log.isLoggable(TAG, Log.VERBOSE)) {
                Log.v(TAG, "Canceled instance query (" + expandBegin + ", " + expandEnd
                        + ") falls within previously expanded range.");
            }
            return;
        }

        // If the requested begin point has not been expanded, then include
        // more events than requested in the expansion (use "expandBegin").
        if (begin < minInstance) {
            expandInstanceRangeLocked(expandBegin, minInstance, instancesTimezone);
            minInstance = expandBegin;
        }

        // If the requested end point has not been expanded, then include
        // more events than requested in the expansion (use "expandEnd").
        if (end > maxInstance) {
            expandInstanceRangeLocked(maxInstance, expandEnd, instancesTimezone);
            maxInstance = expandEnd;
        }

        // Update the bounds on the Instances table.
        mMetaData.writeLocked(instancesTimezone, minInstance, maxInstance);
    }

    private static final String[] EXPAND_COLUMNS = new String[] {
            Events._ID,
            Events._SYNC_ID,
            Events.STATUS,
            Events.DTSTART,
            Events.DTEND,
            Events.EVENT_TIMEZONE,
            Events.RRULE,
            Events.RDATE,
            Events.EXRULE,
            Events.EXDATE,
            Events.DURATION,
            Events.ALL_DAY,
            Events.ORIGINAL_EVENT,
            Events.ORIGINAL_INSTANCE_TIME,
            Events.CALENDAR_ID,
            Events.DELETED
    };

    /**
     * Make instances for the given range.
     */
    private void expandInstanceRangeLocked(long begin, long end, String localTimezone) {

        if (PROFILE) {
            Debug.startMethodTracing("expandInstanceRangeLocked");
        }

        if (Log.isLoggable(TAG, Log.VERBOSE)) {
            Log.v(TAG, "Expanding events between " + begin + " and " + end);
        }

        Cursor entries = getEntries(begin, end);
        try {
            performInstanceExpansion(begin, end, localTimezone, entries);
        } finally {
            if (entries != null) {
                entries.close();
            }
        }
        if (PROFILE) {
            Debug.stopMethodTracing();
        }
    }

    /**
     * Get all entries affecting the given window.
     * @param begin Window start (ms).
     * @param end Window end (ms).
     * @return Cursor for the entries; caller must close it.
     */
    private Cursor getEntries(long begin, long end) {
        SQLiteQueryBuilder qb = new SQLiteQueryBuilder();
        qb.setTables(CalendarDatabaseHelper.Views.EVENTS);
        qb.setProjectionMap(sEventsProjectionMap);

        String beginString = String.valueOf(begin);
        String endString = String.valueOf(end);

        // grab recurrence exceptions that fall outside our expansion window but modify
        // recurrences that do fall within our window.  we won't insert these into the output
        // set of instances, but instead will just add them to our cancellations list, so we
        // can cancel the correct recurrence expansion instances.
        // we don't have originalInstanceDuration or end time.  for now, assume the original
        // instance lasts no longer than 1 week.
        // also filter with syncable state (we dont want the entries from a non syncable account)
        // TODO: compute the originalInstanceEndTime or get this from the server.
        qb.appendWhere("((dtstart <= ? AND (lastDate IS NULL OR lastDate >= ?)) OR " +
                "(originalInstanceTime IS NOT NULL AND originalInstanceTime <= ? AND " +
                "originalInstanceTime >= ?)) AND (sync_events != 0)");
        String selectionArgs[] = new String[] {endString, beginString, endString,
                String.valueOf(begin - MAX_ASSUMED_DURATION)};
        Cursor c = qb.query(mDb, EXPAND_COLUMNS, null /* selection */,
                selectionArgs, null /* groupBy */,
                null /* having */, null /* sortOrder */);
        if (Log.isLoggable(TAG, Log.VERBOSE)) {
            Log.v(TAG, "Instance expansion:  got " + c.getCount() + " entries");
        }
        return c;
    }

    /**
     * Generates a unique key from the syncId and calendarId.
     * The purpose of this is to prevent collisions if two different calendars use the
     * same sync id.  This can happen if a Google calendar is accessed by two different accounts,
     * or with Exchange, where ids are not unique between calendars.
     * @param syncId Id for the event
     * @param calendarId Id for the calendar
     * @return key
     */
    private String getSyncIdKey(String syncId, long calendarId) {
        return calendarId + ":" + syncId;
    }

    /**
     * Perform instance expansion on the given entries.
     * @param begin Window start (ms).
     * @param end Window end (ms).
     * @param localTimezone
     * @param entries The entries to process.
     */
    private void performInstanceExpansion(long begin, long end, String localTimezone,
                                          Cursor entries) {
        RecurrenceProcessor rp = new RecurrenceProcessor();

        // Key into the instance values to hold the original event concatenated with calendar id.
        final String ORIGINAL_EVENT_AND_CALENDAR = "ORIGINAL_EVENT_AND_CALENDAR";

        int statusColumn = entries.getColumnIndex(Events.STATUS);
        int dtstartColumn = entries.getColumnIndex(Events.DTSTART);
        int dtendColumn = entries.getColumnIndex(Events.DTEND);
        int eventTimezoneColumn = entries.getColumnIndex(Events.EVENT_TIMEZONE);
        int durationColumn = entries.getColumnIndex(Events.DURATION);
        int rruleColumn = entries.getColumnIndex(Events.RRULE);
        int rdateColumn = entries.getColumnIndex(Events.RDATE);
        int exruleColumn = entries.getColumnIndex(Events.EXRULE);
        int exdateColumn = entries.getColumnIndex(Events.EXDATE);
        int allDayColumn = entries.getColumnIndex(Events.ALL_DAY);
        int idColumn = entries.getColumnIndex(Events._ID);
        int syncIdColumn = entries.getColumnIndex(Events._SYNC_ID);
        int originalEventColumn = entries.getColumnIndex(Events.ORIGINAL_EVENT);
        int originalInstanceTimeColumn = entries.getColumnIndex(Events.ORIGINAL_INSTANCE_TIME);
        int calendarIdColumn = entries.getColumnIndex(Events.CALENDAR_ID);
        int deletedColumn = entries.getColumnIndex(Events.DELETED);

        ContentValues initialValues;
        EventInstancesMap instancesMap = new EventInstancesMap();

        Duration duration = new Duration();
        Time eventTime = new Time();

        // Invariant: entries contains all events that affect the current
        // window.  It consists of:
        // a) Individual events that fall in the window.  These will be
        //    displayed.
        // b) Recurrences that included the window.  These will be displayed
        //    if not canceled.
        // c) Recurrence exceptions that fall in the window.  These will be
        //    displayed if not cancellations.
        // d) Recurrence exceptions that modify an instance inside the
        //    window (subject to 1 week assumption above), but are outside
        //    the window.  These will not be displayed.  Cases c and d are
        //    distingushed by the start / end time.

        while (entries.moveToNext()) {
            try {
                initialValues = null;

                boolean allDay = entries.getInt(allDayColumn) != 0;

                String eventTimezone = entries.getString(eventTimezoneColumn);
                if (allDay || TextUtils.isEmpty(eventTimezone)) {
                    // in the events table, allDay events start at midnight.
                    // this forces them to stay at midnight for all day events
                    // TODO: check that this actually does the right thing.
                    eventTimezone = Time.TIMEZONE_UTC;
                }

                long dtstartMillis = entries.getLong(dtstartColumn);
                Long eventId = Long.valueOf(entries.getLong(idColumn));

                String durationStr = entries.getString(durationColumn);
                if (durationStr != null) {
                    try {
                        duration.parse(durationStr);
                    }
                    catch (DateException e) {
                        if (Log.isLoggable(TAG, Log.ERROR)) {
                            Log.w(TAG, "error parsing duration for event "
                                    + eventId + "'" + durationStr + "'", e);
                        }
                        duration.sign = 1;
                        duration.weeks = 0;
                        duration.days = 0;
                        duration.hours = 0;
                        duration.minutes = 0;
                        duration.seconds = 0;
                        durationStr = "+P0S";
                    }
                }

                String syncId = entries.getString(syncIdColumn);
                String originalEvent = entries.getString(originalEventColumn);

                long originalInstanceTimeMillis = -1;
                if (!entries.isNull(originalInstanceTimeColumn)) {
                    originalInstanceTimeMillis= entries.getLong(originalInstanceTimeColumn);
                }
                int status = entries.getInt(statusColumn);
                boolean deleted = (entries.getInt(deletedColumn) != 0);

                String rruleStr = entries.getString(rruleColumn);
                String rdateStr = entries.getString(rdateColumn);
                String exruleStr = entries.getString(exruleColumn);
                String exdateStr = entries.getString(exdateColumn);
                long calendarId = entries.getLong(calendarIdColumn);
                String syncIdKey = getSyncIdKey(syncId, calendarId); // key into instancesMap

                RecurrenceSet recur = null;
                try {
                    recur = new RecurrenceSet(rruleStr, rdateStr, exruleStr, exdateStr);
                } catch (EventRecurrence.InvalidFormatException e) {
                    if (Log.isLoggable(TAG, Log.ERROR)) {
                        Log.w(TAG, "Could not parse RRULE recurrence string: " + rruleStr, e);
                    }
                    continue;
                }

                if (null != recur && recur.hasRecurrence()) {
                    // the event is repeating

                    if (status == Events.STATUS_CANCELED) {
                        // should not happen!
                        if (Log.isLoggable(TAG, Log.ERROR)) {
                            Log.e(TAG, "Found canceled recurring event in "
                                    + "Events table.  Ignoring.");
                        }
                        continue;
                    }
                    if (deleted) {
                        // Don't expand deleted recurring events
                        continue;
                    }

                    // need to parse the event into a local calendar.
                    eventTime.timezone = eventTimezone;
                    eventTime.set(dtstartMillis);
                    eventTime.allDay = allDay;

                    if (durationStr == null) {
                        // should not happen.
                        if (Log.isLoggable(TAG, Log.ERROR)) {
                            Log.e(TAG, "Repeating event has no duration -- "
                                    + "should not happen.");
                        }
                        if (allDay) {
                            // set to one day.
                            duration.sign = 1;
                            duration.weeks = 0;
                            duration.days = 1;
                            duration.hours = 0;
                            duration.minutes = 0;
                            duration.seconds = 0;
                            durationStr = "+P1D";
                        } else {
                            // compute the duration from dtend, if we can.
                            // otherwise, use 0s.
                            duration.sign = 1;
                            duration.weeks = 0;
                            duration.days = 0;
                            duration.hours = 0;
                            duration.minutes = 0;
                            if (!entries.isNull(dtendColumn)) {
                                long dtendMillis = entries.getLong(dtendColumn);
                                duration.seconds = (int) ((dtendMillis - dtstartMillis) / 1000);
                                durationStr = "+P" + duration.seconds + "S";
                            } else {
                                duration.seconds = 0;
                                durationStr = "+P0S";
                            }
                        }
                    }

                    long[] dates;
                    dates = rp.expand(eventTime, recur, begin, end);

                    // Initialize the "eventTime" timezone outside the loop.
                    // This is used in computeTimezoneDependentFields().
                    if (allDay) {
                        eventTime.timezone = Time.TIMEZONE_UTC;
                    } else {
                        eventTime.timezone = localTimezone;
                    }

                    long durationMillis = duration.getMillis();
                    for (long date : dates) {
                        initialValues = new ContentValues();
                        initialValues.put(Instances.EVENT_ID, eventId);

                        initialValues.put(Instances.BEGIN, date);
                        long dtendMillis = date + durationMillis;
                        initialValues.put(Instances.END, dtendMillis);

                        computeTimezoneDependentFields(date, dtendMillis,
                                eventTime, initialValues);
                        instancesMap.add(syncIdKey, initialValues);
                    }
                } else {
                    // the event is not repeating
                    initialValues = new ContentValues();

                    // if this event has an "original" field, then record
                    // that we need to cancel the original event (we can't
                    // do that here because the order of this loop isn't
                    // defined)
                    if (originalEvent != null && originalInstanceTimeMillis != -1) {
                        // The ORIGINAL_EVENT_AND_CALENDAR holds the
                        // calendar id concatenated with the ORIGINAL_EVENT to form
                        // a unique key, matching the keys for instancesMap.
                        initialValues.put(ORIGINAL_EVENT_AND_CALENDAR,
                                getSyncIdKey(originalEvent, calendarId));
                        initialValues.put(Events.ORIGINAL_INSTANCE_TIME,
                                originalInstanceTimeMillis);
                        initialValues.put(Events.STATUS, status);
                    }

                    long dtendMillis = dtstartMillis;
                    if (durationStr == null) {
                        if (!entries.isNull(dtendColumn)) {
                            dtendMillis = entries.getLong(dtendColumn);
                        }
                    } else {
                        dtendMillis = duration.addTo(dtstartMillis);
                    }

                    // this non-recurring event might be a recurrence exception that doesn't
                    // actually fall within our expansion window, but instead was selected
                    // so we can correctly cancel expanded recurrence instances below.  do not
                    // add events to the instances map if they don't actually fall within our
                    // expansion window.
                    if ((dtendMillis < begin) || (dtstartMillis > end)) {
                        if (originalEvent != null && originalInstanceTimeMillis != -1) {
                            initialValues.put(Events.STATUS, Events.STATUS_CANCELED);
                        } else {
                            if (Log.isLoggable(TAG, Log.ERROR)) {
                                Log.w(TAG, "Unexpected event outside window: " + syncId);
                            }
                            continue;
                        }
                    }

                    initialValues.put(Instances.EVENT_ID, eventId);

                    initialValues.put(Instances.BEGIN, dtstartMillis);
                    initialValues.put(Instances.END, dtendMillis);

                    // we temporarily store the DELETED status (will be cleaned later)
                    initialValues.put(Events.DELETED, deleted);

                    if (allDay) {
                        eventTime.timezone = Time.TIMEZONE_UTC;
                    } else {
                        eventTime.timezone = localTimezone;
                    }
                    computeTimezoneDependentFields(dtstartMillis, dtendMillis,
                            eventTime, initialValues);

                    instancesMap.add(syncIdKey, initialValues);
                }
            } catch (DateException e) {
                if (Log.isLoggable(TAG, Log.ERROR)) {
                    Log.w(TAG, "RecurrenceProcessor error ", e);
                }
            } catch (TimeFormatException e) {
                if (Log.isLoggable(TAG, Log.ERROR)) {
                    Log.w(TAG, "RecurrenceProcessor error ", e);
                }
            }
        }

        // Invariant: instancesMap contains all instances that affect the
        // window, indexed by original sync id concatenated with calendar id.
        // It consists of:
        // a) Individual events that fall in the window.  They have:
        //   EVENT_ID, BEGIN, END
        // b) Instances of recurrences that fall in the window.  They may
        //   be subject to exceptions.  They have:
        //   EVENT_ID, BEGIN, END
        // c) Exceptions that fall in the window.  They have:
        //   ORIGINAL_EVENT_AND_CALENDAR, ORIGINAL_INSTANCE_TIME, STATUS (since they can
        //   be a modification or cancellation), EVENT_ID, BEGIN, END
        // d) Recurrence exceptions that modify an instance inside the
        //   window but fall outside the window.  They have:
        //   ORIGINAL_EVENT_AND_CALENDAR, ORIGINAL_INSTANCE_TIME, STATUS =
        //   STATUS_CANCELED, EVENT_ID, BEGIN, END

        // First, delete the original instances corresponding to recurrence
        // exceptions.  We do this by iterating over the list and for each
        // recurrence exception, we search the list for an instance with a
        // matching "original instance time".  If we find such an instance,
        // we remove it from the list.  If we don't find such an instance
        // then we cancel the recurrence exception.
        Set<String> keys = instancesMap.keySet();
        for (String syncIdKey : keys) {
            InstancesList list = instancesMap.get(syncIdKey);
            for (ContentValues values : list) {

                // If this instance is not a recurrence exception, then
                // skip it.
                if (!values.containsKey(ORIGINAL_EVENT_AND_CALENDAR)) {
                    continue;
                }

                String originalEventPlusCalendar = values.getAsString(ORIGINAL_EVENT_AND_CALENDAR);
                long originalTime = values.getAsLong(Events.ORIGINAL_INSTANCE_TIME);
                InstancesList originalList = instancesMap.get(originalEventPlusCalendar);
                if (originalList == null) {
                    // The original recurrence is not present, so don't try canceling it.
                    continue;
                }

                // Search the original event for a matching original
                // instance time.  If there is a matching one, then remove
                // the original one.  We do this both for exceptions that
                // change the original instance as well as for exceptions
                // that delete the original instance.
                for (int num = originalList.size() - 1; num >= 0; num--) {
                    ContentValues originalValues = originalList.get(num);
                    long beginTime = originalValues.getAsLong(Instances.BEGIN);
                    if (beginTime == originalTime) {
                        // We found the original instance, so remove it.
                        originalList.remove(num);
                    }
                }
            }
        }

        // Invariant: instancesMap contains filtered instances.
        // It consists of:
        // a) Individual events that fall in the window.
        // b) Instances of recurrences that fall in the window and have not
        //   been subject to exceptions.
        // c) Exceptions that fall in the window.  They will have
        //   STATUS_CANCELED if they are cancellations.
        // d) Recurrence exceptions that modify an instance inside the
        //   window but fall outside the window.  These are STATUS_CANCELED.

        // Now do the inserts.  Since the db lock is held when this method is executed,
        // this will be done in a transaction.
        // NOTE: if there is lock contention (e.g., a sync is trying to merge into the db
        // while the calendar app is trying to query the db (expanding instances)), we will
        // not be "polite" and yield the lock until we're done.  This will favor local query
        // operations over sync/write operations.
        for (String syncIdKey : keys) {
            InstancesList list = instancesMap.get(syncIdKey);
            for (ContentValues values : list) {

                // If this instance was cancelled or deleted then don't create a new
                // instance.
                Integer status = values.getAsInteger(Events.STATUS);
                boolean deleted = values.containsKey(Events.DELETED) ?
                        values.getAsBoolean(Events.DELETED) : false;
                if ((status != null && status == Events.STATUS_CANCELED) || deleted) {
                    continue;
                }

                // We remove this useless key (not valid in the context of Instances table)
                values.remove(Events.DELETED);

                // Remove these fields before inserting a new instance
                values.remove(ORIGINAL_EVENT_AND_CALENDAR);
                values.remove(Events.ORIGINAL_INSTANCE_TIME);
                values.remove(Events.STATUS);

                mDbHelper.instancesReplace(values);
            }
        }
    }

    /**
     * Computes the timezone-dependent fields of an instance of an event and
     * updates the "values" map to contain those fields.
     *
     * @param begin the start time of the instance (in UTC milliseconds)
     * @param end the end time of the instance (in UTC milliseconds)
     * @param local a Time object with the timezone set to the local timezone
     * @param values a map that will contain the timezone-dependent fields
     */
    private void computeTimezoneDependentFields(long begin, long end,
            Time local, ContentValues values) {
        local.set(begin);
        int startDay = Time.getJulianDay(begin, local.gmtoff);
        int startMinute = local.hour * 60 + local.minute;

        local.set(end);
        int endDay = Time.getJulianDay(end, local.gmtoff);
        int endMinute = local.hour * 60 + local.minute;

        // Special case for midnight, which has endMinute == 0.  Change
        // that to +24 hours on the previous day to make everything simpler.
        // Exception: if start and end minute are both 0 on the same day,
        // then leave endMinute alone.
        if (endMinute == 0 && endDay > startDay) {
            endMinute = 24 * 60;
            endDay -= 1;
        }

        values.put(Instances.START_DAY, startDay);
        values.put(Instances.END_DAY, endDay);
        values.put(Instances.START_MINUTE, startMinute);
        values.put(Instances.END_MINUTE, endMinute);
    }

    @Override
    public String getType(Uri url) {
        int match = sUriMatcher.match(url);
        switch (match) {
            case EVENTS:
                return "vnd.android.cursor.dir/event";
            case EVENTS_ID:
                return "vnd.android.cursor.item/event";
            case REMINDERS:
                return "vnd.android.cursor.dir/reminder";
            case REMINDERS_ID:
                return "vnd.android.cursor.item/reminder";
            case CALENDAR_ALERTS:
                return "vnd.android.cursor.dir/calendar-alert";
            case CALENDAR_ALERTS_BY_INSTANCE:
                return "vnd.android.cursor.dir/calendar-alert-by-instance";
            case CALENDAR_ALERTS_ID:
                return "vnd.android.cursor.item/calendar-alert";
            case INSTANCES:
            case INSTANCES_BY_DAY:
            case EVENT_DAYS:
                return "vnd.android.cursor.dir/event-instance";
            case TIME:
                return "time/epoch";
            case PROVIDER_PROPERTIES:
                return "vnd.android.cursor.dir/property";
            default:
                throw new IllegalArgumentException("Unknown URL " + url);
        }
    }

    public static boolean isRecurrenceEvent(ContentValues values) {
        return (!TextUtils.isEmpty(values.getAsString(Events.RRULE))||
                !TextUtils.isEmpty(values.getAsString(Events.RDATE))||
                !TextUtils.isEmpty(values.getAsString(Events.ORIGINAL_EVENT)));
    }

    /**
     * Takes an event and corrects the hrs, mins, secs if it is an allDay event.
     *
     * AllDay events should have hrs, mins, secs set to zero. This checks if this is true and
     * corrects the fields DTSTART, DTEND, and DURATION if necessary. Also checks to ensure that
     * either both DTSTART and DTEND or DTSTART and DURATION are set for each event.
     *
     * @param updatedValues The values to check and correct
     * @return Returns true if a correction was necessary, false otherwise
     */
    private boolean fixAllDayTime(Uri uri, ContentValues updatedValues) {
        boolean neededCorrection = false;
        if (updatedValues.containsKey(Events.ALL_DAY)
                && updatedValues.getAsInteger(Events.ALL_DAY).intValue() == 1) {
            Long dtstart = updatedValues.getAsLong(Events.DTSTART);
            Long dtend = updatedValues.getAsLong(Events.DTEND);
            String duration = updatedValues.getAsString(Events.DURATION);
            Time time = new Time();
            Cursor currentTimesCursor = null;
            String tempValue;
            // If a complete set of time fields doesn't exist query the db for them. A complete set
            // is dtstart and dtend for non-recurring events or dtstart and duration for recurring
            // events.
            if(dtstart == null || (dtend == null && duration == null)) {
                // Make sure we have an id to search for, if not this is probably a new event
                if (uri.getPathSegments().size() == 2) {
                    currentTimesCursor = query(uri,
                            ALLDAY_TIME_PROJECTION,
                            null /* selection */,
                            null /* selectionArgs */,
                            null /* sort */);
                    if (currentTimesCursor != null) {
                        if (!currentTimesCursor.moveToFirst() ||
                                currentTimesCursor.getCount() != 1) {
                            // Either this is a new event or the query is too general to get data
                            // from the db. In either case don't try to use the query and catch
                            // errors when trying to update the time fields.
                            currentTimesCursor.close();
                            currentTimesCursor = null;
                        }
                    }
                }
            }

            // Ensure dtstart exists for this event (always required) and set so h,m,s are 0 if
            // necessary.
            // TODO Move this somewhere to check all events, not just allDay events.
            if (dtstart == null) {
                if (currentTimesCursor != null) {
                    // getLong returns 0 for empty fields, we'd like to know if a field is empty
                    // so getString is used instead.
                    tempValue = currentTimesCursor.getString(ALLDAY_DTSTART_INDEX);
                    try {
                        dtstart = Long.valueOf(tempValue);
                    } catch (NumberFormatException e) {
                        currentTimesCursor.close();
                        throw new IllegalArgumentException("Event has no DTSTART field, the db " +
                            "may be damaged. Set DTSTART for this event to fix.");
                    }
                } else {
                    throw new IllegalArgumentException("DTSTART cannot be empty for new events.");
                }
            }
            time.clear(Time.TIMEZONE_UTC);
            time.set(dtstart.longValue());
            if (time.hour != 0 || time.minute != 0 || time.second != 0) {
                time.hour = 0;
                time.minute = 0;
                time.second = 0;
                updatedValues.put(Events.DTSTART, time.toMillis(true));
                neededCorrection = true;
            }

            // If dtend exists for this event make sure it's h,m,s are 0.
            if (dtend == null && currentTimesCursor != null) {
                // getLong returns 0 for empty fields. We'd like to know if a field is empty
                // so getString is used instead.
                tempValue = currentTimesCursor.getString(ALLDAY_DTEND_INDEX);
                try {
                    dtend = Long.valueOf(tempValue);
                } catch (NumberFormatException e) {
                    dtend = null;
                }
            }
            if (dtend != null) {
                time.clear(Time.TIMEZONE_UTC);
                time.set(dtend.longValue());
                if (time.hour != 0 || time.minute != 0 || time.second != 0) {
                    time.hour = 0;
                    time.minute = 0;
                    time.second = 0;
                    dtend = time.toMillis(true);
                    updatedValues.put(Events.DTEND, dtend);
                    neededCorrection = true;
                }
            }

            if (currentTimesCursor != null) {
                if (duration == null) {
                    duration = currentTimesCursor.getString(ALLDAY_DURATION_INDEX);
                }
                currentTimesCursor.close();
            }

            if (duration != null) {
                int len = duration.length();
                /* duration is stored as either "P<seconds>S" or "P<days>D". This checks if it's
                 * in the seconds format, and if so converts it to days.
                 */
                if (len == 0) {
                    duration = null;
                } else if (duration.charAt(0) == 'P' &&
                        duration.charAt(len - 1) == 'S') {
                    int seconds = Integer.parseInt(duration.substring(1, len - 1));
                    int days = (seconds + DAY_IN_SECONDS - 1) / DAY_IN_SECONDS;
                    duration = "P" + days + "D";
                    updatedValues.put(Events.DURATION, duration);
                    neededCorrection = true;
                }
            }

            if (duration == null && dtend == null) {
                throw new IllegalArgumentException("DTEND and DURATION cannot both be null for " +
                        "an event.");
            }
        }
        return neededCorrection;
    }

    @Override
    protected Uri insertInTransaction(Uri uri, ContentValues values) {
        if (Log.isLoggable(TAG, Log.VERBOSE)) {
            Log.v(TAG, "insertInTransaction: " + uri);
        }

        final boolean callerIsSyncAdapter =
                readBooleanQueryParameter(uri, Calendar.CALLER_IS_SYNCADAPTER, false);

        final int match = sUriMatcher.match(uri);
        long id = 0;

        switch (match) {
              case SYNCSTATE:
                id = mDbHelper.getSyncState().insert(mDb, values);
                break;
            case EVENTS:
                if (!callerIsSyncAdapter) {
                    values.put(Events._SYNC_DIRTY, 1);
                }
                if (!values.containsKey(Events.DTSTART)) {
                    throw new RuntimeException("DTSTART field missing from event");
                }
                // TODO: do we really need to make a copy?
                ContentValues updatedValues = new ContentValues(values);
                validateEventData(updatedValues);
                // updateLastDate must be after validation, to ensure proper last date computation
                updatedValues = updateLastDate(updatedValues);
                if (updatedValues == null) {
                    throw new RuntimeException("Could not insert event.");
                    // return null;
                }
                String owner = null;
                if (updatedValues.containsKey(Events.CALENDAR_ID) &&
                        !updatedValues.containsKey(Events.ORGANIZER)) {
                    owner = getOwner(updatedValues.getAsLong(Events.CALENDAR_ID));
                    // TODO: This isn't entirely correct.  If a guest is adding a recurrence
                    // exception to an event, the organizer should stay the original organizer.
                    // This value doesn't go to the server and it will get fixed on sync,
                    // so it shouldn't really matter.
                    if (owner != null) {
                        updatedValues.put(Events.ORGANIZER, owner);
                    }
                }
                if (fixAllDayTime(uri, updatedValues)) {
                    if (Log.isLoggable(TAG, Log.WARN)) {
                        Log.w(TAG, "insertInTransaction: " +
                                "allDay is true but sec, min, hour were not 0.");
                    }
                }
                id = mDbHelper.eventsInsert(updatedValues);
                if (id != -1) {
                    updateEventRawTimesLocked(id, updatedValues);
                    updateInstancesLocked(updatedValues, id, true /* new event */, mDb);

                    // If we inserted a new event that specified the self-attendee
                    // status, then we need to add an entry to the attendees table.
                    if (values.containsKey(Events.SELF_ATTENDEE_STATUS)) {
                        int status = values.getAsInteger(Events.SELF_ATTENDEE_STATUS);
                        if (owner == null) {
                            owner = getOwner(updatedValues.getAsLong(Events.CALENDAR_ID));
                        }
                        createAttendeeEntry(id, status, owner);
                    }
<<<<<<< HEAD
                    sendUpdateNotification(id, callerIsSyncAdapter);
=======
                    // if the Event Timezone is defined, store it as the original one in the
                    // ExtendedProperties table
                    if (values.containsKey(Events.EVENT_TIMEZONE) && !callerIsSyncAdapter) {
                        String originalTimezone = values.getAsString(Events.EVENT_TIMEZONE);

                        ContentValues expropsValues = new ContentValues();
                        expropsValues.put(Calendar.ExtendedProperties.EVENT_ID, id);
                        expropsValues.put(Calendar.ExtendedProperties.NAME,
                                EXT_PROP_ORIGINAL_TIMEZONE);
                        expropsValues.put(Calendar.ExtendedProperties.VALUE, originalTimezone);

                        // Insert the extended property
                        long exPropId = mDbHelper.extendedPropertiesInsert(expropsValues);
                        if (exPropId == -1) {
                            if (Log.isLoggable(TAG, Log.ERROR)) {
                                Log.e(TAG, "Cannot add the original Timezone in the "
                                        + "ExtendedProperties table for Event: " + id);
                            }
                        } else {
                            // Update the Event for saying it has some extended properties
                            ContentValues eventValues = new ContentValues();
                            eventValues.put(Events.HAS_EXTENDED_PROPERTIES, "1");
                            int result = mDb.update("Events", eventValues, "_id=?",
                                    new String[] {String.valueOf(id)});
                            if (result <= 0) {
                                if (Log.isLoggable(TAG, Log.ERROR)) {
                                    Log.e(TAG, "Cannot update hasExtendedProperties column"
                                            + " for Event: " + id);
                                }
                            }
                        }
                    }
                    triggerAppWidgetUpdate(id);
>>>>>>> 8ba0d023
                }
                break;
            case CALENDARS:
                Integer syncEvents = values.getAsInteger(Calendars.SYNC_EVENTS);
                if (syncEvents != null && syncEvents == 1) {
                    String accountName = values.getAsString(Calendars._SYNC_ACCOUNT);
                    String accountType = values.getAsString(
                            Calendars._SYNC_ACCOUNT_TYPE);
                    final Account account = new Account(accountName, accountType);
                    String eventsUrl = values.getAsString(Calendars.SYNC1);
                    mDbHelper.scheduleSync(account, false /* two-way sync */, eventsUrl);
                }
                id = mDbHelper.calendarsInsert(values);
                sendUpdateNotification(id, callerIsSyncAdapter);
                break;
            case ATTENDEES:
                if (!values.containsKey(Attendees.EVENT_ID)) {
                    throw new IllegalArgumentException("Attendees values must "
                            + "contain an event_id");
                }
                id = mDbHelper.attendeesInsert(values);
                if (!callerIsSyncAdapter) {
                    setEventDirty(values.getAsInteger(Attendees.EVENT_ID));
                }

                // Copy the attendee status value to the Events table.
                updateEventAttendeeStatus(mDb, values);
                break;
            case REMINDERS:
                if (!values.containsKey(Reminders.EVENT_ID)) {
                    throw new IllegalArgumentException("Reminders values must "
                            + "contain an event_id");
                }
                id = mDbHelper.remindersInsert(values);
                if (!callerIsSyncAdapter) {
                    setEventDirty(values.getAsInteger(Reminders.EVENT_ID));
                }

                // Schedule another event alarm, if necessary
                if (Log.isLoggable(TAG, Log.DEBUG)) {
                    Log.d(TAG, "insertInternal() changing reminder");
                }
                scheduleNextAlarm(false /* do not remove alarms */);
                break;
            case CALENDAR_ALERTS:
                if (!values.containsKey(CalendarAlerts.EVENT_ID)) {
                    throw new IllegalArgumentException("CalendarAlerts values must "
                            + "contain an event_id");
                }
                id = mDbHelper.calendarAlertsInsert(values);
                // Note: dirty bit is not set for Alerts because it is not synced.
                // It is generated from Reminders, which is synced.
                break;
            case EXTENDED_PROPERTIES:
                if (!values.containsKey(Calendar.ExtendedProperties.EVENT_ID)) {
                    throw new IllegalArgumentException("ExtendedProperties values must "
                            + "contain an event_id");
                }
                id = mDbHelper.extendedPropertiesInsert(values);
                if (!callerIsSyncAdapter) {
                    setEventDirty(values.getAsInteger(Calendar.ExtendedProperties.EVENT_ID));
                }
                break;
            case DELETED_EVENTS:
            case EVENTS_ID:
            case REMINDERS_ID:
            case CALENDAR_ALERTS_ID:
            case EXTENDED_PROPERTIES_ID:
            case INSTANCES:
            case INSTANCES_BY_DAY:
            case EVENT_DAYS:
            case PROVIDER_PROPERTIES:
                throw new UnsupportedOperationException("Cannot insert into that URL: " + uri);
            default:
                throw new IllegalArgumentException("Unknown URL " + uri);
        }

        if (id < 0) {
            return null;
        }

        return ContentUris.withAppendedId(uri, id);
    }

    /**
     * Do some validation on event data before inserting.
     * In particular make sure dtend, duration, etc make sense for
     * the type of event (regular, recurrence, exception).  Remove
     * any unexpected fields.
     *
     * @param values the ContentValues to insert
     */
    private void validateEventData(ContentValues values) {
        boolean hasDtend = values.getAsLong(Events.DTEND) != null;
        boolean hasDuration = !TextUtils.isEmpty(values.getAsString(Events.DURATION));
        boolean hasRrule = !TextUtils.isEmpty(values.getAsString(Events.RRULE));
        boolean hasRdate = !TextUtils.isEmpty(values.getAsString(Events.RDATE));
        boolean hasOriginalEvent = !TextUtils.isEmpty(values.getAsString(Events.ORIGINAL_EVENT));
        boolean hasOriginalInstanceTime = values.getAsLong(Events.ORIGINAL_INSTANCE_TIME) != null;
        if (hasRrule || hasRdate) {
            // Recurrence:
            // dtstart is start time of first event
            // dtend is null
            // duration is the duration of the event
            // rrule is the recurrence rule
            // lastDate is the end of the last event or null if it repeats forever
            // originalEvent is null
            // originalInstanceTime is null
            if (hasDtend || !hasDuration || hasOriginalEvent || hasOriginalInstanceTime) {
                if (Log.isLoggable(TAG, Log.DEBUG)) {
                    Log.e(TAG, "Invalid values for recurrence: " + values);
                }
                values.remove(Events.DTEND);
                values.remove(Events.ORIGINAL_EVENT);
                values.remove(Events.ORIGINAL_INSTANCE_TIME);
            }
        } else if (hasOriginalEvent || hasOriginalInstanceTime) {
            // Recurrence exception
            // dtstart is start time of exception event
            // dtend is end time of exception event
            // duration is null
            // rrule is null
            // lastdate is same as dtend
            // originalEvent is the _sync_id of the recurrence
            // originalInstanceTime is the start time of the event being replaced
            if (!hasDtend || hasDuration || !hasOriginalEvent || !hasOriginalInstanceTime) {
                if (Log.isLoggable(TAG, Log.DEBUG)) {
                    Log.e(TAG, "Invalid values for recurrence exception: " + values);
                }
                values.remove(Events.DURATION);
            }
        } else {
            // Regular event
            // dtstart is the start time
            // dtend is the end time
            // duration is null
            // rrule is null
            // lastDate is the same as dtend
            // originalEvent is null
            // originalInstanceTime is null
            if (!hasDtend || hasDuration) {
                if (Log.isLoggable(TAG, Log.DEBUG)) {
                    Log.e(TAG, "Invalid values for event: " + values);
                }
                values.remove(Events.DURATION);
            }
        }
    }

    private void setEventDirty(int eventId) {
        mDb.execSQL("UPDATE Events SET _sync_dirty=1 where _id=?", new Integer[] {eventId});
    }

    /**
     * Gets the calendar's owner for an event.
     * @param calId
     * @return email of owner or null
     */
    private String getOwner(long calId) {
        if (calId < 0) {
            if (Log.isLoggable(TAG, Log.ERROR)) {
                Log.e(TAG, "Calendar Id is not valid: " + calId);
            }
            return null;
        }
        // Get the email address of this user from this Calendar
        String emailAddress = null;
        Cursor cursor = null;
        try {
            cursor = query(ContentUris.withAppendedId(Calendars.CONTENT_URI, calId),
                    new String[] { Calendars.OWNER_ACCOUNT },
                    null /* selection */,
                    null /* selectionArgs */,
                    null /* sort */);
            if (cursor == null || !cursor.moveToFirst()) {
                if (Log.isLoggable(TAG, Log.DEBUG)) {
                    Log.d(TAG, "Couldn't find " + calId + " in Calendars table");
                }
                return null;
            }
            emailAddress = cursor.getString(0);
        } finally {
            if (cursor != null) {
                cursor.close();
            }
        }
        return emailAddress;
    }

    /**
     * Creates an entry in the Attendees table that refers to the given event
     * and that has the given response status.
     *
     * @param eventId the event id that the new entry in the Attendees table
     * should refer to
     * @param status the response status
     * @param emailAddress the email of the attendee
     */
    private void createAttendeeEntry(long eventId, int status, String emailAddress) {
        ContentValues values = new ContentValues();
        values.put(Attendees.EVENT_ID, eventId);
        values.put(Attendees.ATTENDEE_STATUS, status);
        values.put(Attendees.ATTENDEE_TYPE, Attendees.TYPE_NONE);
        // TODO: The relationship could actually be ORGANIZER, but it will get straightened out
        // on sync.
        values.put(Attendees.ATTENDEE_RELATIONSHIP,
                Attendees.RELATIONSHIP_ATTENDEE);
        values.put(Attendees.ATTENDEE_EMAIL, emailAddress);

        // We don't know the ATTENDEE_NAME but that will be filled in by the
        // server and sent back to us.
        mDbHelper.attendeesInsert(values);
    }

    /**
     * Updates the attendee status in the Events table to be consistent with
     * the value in the Attendees table.
     *
     * @param db the database
     * @param attendeeValues the column values for one row in the Attendees
     * table.
     */
    private void updateEventAttendeeStatus(SQLiteDatabase db, ContentValues attendeeValues) {
        // Get the event id for this attendee
        long eventId = attendeeValues.getAsLong(Attendees.EVENT_ID);

        if (MULTIPLE_ATTENDEES_PER_EVENT) {
            // Get the calendar id for this event
            Cursor cursor = null;
            long calId;
            try {
                cursor = query(ContentUris.withAppendedId(Events.CONTENT_URI, eventId),
                        new String[] { Events.CALENDAR_ID },
                        null /* selection */,
                        null /* selectionArgs */,
                        null /* sort */);
                if (cursor == null || !cursor.moveToFirst()) {
                    if (Log.isLoggable(TAG, Log.DEBUG)) {
                        Log.d(TAG, "Couldn't find " + eventId + " in Events table");
                    }
                    return;
                }
                calId = cursor.getLong(0);
            } finally {
                if (cursor != null) {
                    cursor.close();
                }
            }

            // Get the owner email for this Calendar
            String calendarEmail = null;
            cursor = null;
            try {
                cursor = query(ContentUris.withAppendedId(Calendars.CONTENT_URI, calId),
                        new String[] { Calendars.OWNER_ACCOUNT },
                        null /* selection */,
                        null /* selectionArgs */,
                        null /* sort */);
                if (cursor == null || !cursor.moveToFirst()) {
                    if (Log.isLoggable(TAG, Log.DEBUG)) {
                        Log.d(TAG, "Couldn't find " + calId + " in Calendars table");
                    }
                    return;
                }
                calendarEmail = cursor.getString(0);
            } finally {
                if (cursor != null) {
                    cursor.close();
                }
            }

            if (calendarEmail == null) {
                return;
            }

            // Get the email address for this attendee
            String attendeeEmail = null;
            if (attendeeValues.containsKey(Attendees.ATTENDEE_EMAIL)) {
                attendeeEmail = attendeeValues.getAsString(Attendees.ATTENDEE_EMAIL);
            }

            // If the attendee email does not match the calendar email, then this
            // attendee is not the owner of this calendar so we don't update the
            // selfAttendeeStatus in the event.
            if (!calendarEmail.equals(attendeeEmail)) {
                return;
            }
        }

        int status = Attendees.ATTENDEE_STATUS_NONE;
        if (attendeeValues.containsKey(Attendees.ATTENDEE_RELATIONSHIP)) {
            int rel = attendeeValues.getAsInteger(Attendees.ATTENDEE_RELATIONSHIP);
            if (rel == Attendees.RELATIONSHIP_ORGANIZER) {
                status = Attendees.ATTENDEE_STATUS_ACCEPTED;
            }
        }

        if (attendeeValues.containsKey(Attendees.ATTENDEE_STATUS)) {
            status = attendeeValues.getAsInteger(Attendees.ATTENDEE_STATUS);
        }

        ContentValues values = new ContentValues();
        values.put(Events.SELF_ATTENDEE_STATUS, status);
        db.update("Events", values, "_id=?", new String[] {String.valueOf(eventId)});
    }

    /**
     * Updates the instances table when an event is added or updated.
     * @param values The new values of the event.
     * @param rowId The database row id of the event.
     * @param newEvent true if the event is new.
     * @param db The database
     */
    private void updateInstancesLocked(ContentValues values,
            long rowId,
            boolean newEvent,
            SQLiteDatabase db) {

        // If there are no expanded Instances, then return.
        MetaData.Fields fields = mMetaData.getFieldsLocked();
        if (fields.maxInstance == 0) {
            return;
        }

        Long dtstartMillis = values.getAsLong(Events.DTSTART);
        if (dtstartMillis == null) {
            if (newEvent) {
                // must be present for a new event.
                throw new RuntimeException("DTSTART missing.");
            }
            if (Log.isLoggable(TAG, Log.VERBOSE)) {
                Log.v(TAG, "Missing DTSTART.  No need to update instance.");
            }
            return;
        }

        Long lastDateMillis = values.getAsLong(Events.LAST_DATE);
        Long originalInstanceTime = values.getAsLong(Events.ORIGINAL_INSTANCE_TIME);

        if (!newEvent) {
            // Want to do this for regular event, recurrence, or exception.
            // For recurrence or exception, more deletion may happen below if we
            // do an instance expansion.  This deletion will suffice if the exception
            // is moved outside the window, for instance.
            db.delete("Instances", "event_id=?", new String[] {String.valueOf(rowId)});
        }

        if (isRecurrenceEvent(values))  {
            // The recurrence or exception needs to be (re-)expanded if:
            // a) Exception or recurrence that falls inside window
            boolean insideWindow = dtstartMillis <= fields.maxInstance &&
                    (lastDateMillis == null || lastDateMillis >= fields.minInstance);
            // b) Exception that affects instance inside window
            // These conditions match the query in getEntries
            //  See getEntries comment for explanation of subtracting 1 week.
            boolean affectsWindow = originalInstanceTime != null &&
                    originalInstanceTime <= fields.maxInstance &&
                    originalInstanceTime >= fields.minInstance - MAX_ASSUMED_DURATION;
            if (insideWindow || affectsWindow) {
                updateRecurrenceInstancesLocked(values, rowId, db);
            }
            // TODO: an exception creation or update could be optimized by
            // updating just the affected instances, instead of regenerating
            // the recurrence.
            return;
        }

        Long dtendMillis = values.getAsLong(Events.DTEND);
        if (dtendMillis == null) {
            dtendMillis = dtstartMillis;
        }

        // if the event is in the expanded range, insert
        // into the instances table.
        // TODO: deal with durations.  currently, durations are only used in
        // recurrences.

        if (dtstartMillis <= fields.maxInstance && dtendMillis >= fields.minInstance) {
            ContentValues instanceValues = new ContentValues();
            instanceValues.put(Instances.EVENT_ID, rowId);
            instanceValues.put(Instances.BEGIN, dtstartMillis);
            instanceValues.put(Instances.END, dtendMillis);

            boolean allDay = false;
            Integer allDayInteger = values.getAsInteger(Events.ALL_DAY);
            if (allDayInteger != null) {
                allDay = allDayInteger != 0;
            }

            // Update the timezone-dependent fields.
            Time local = new Time();
            if (allDay) {
                local.timezone = Time.TIMEZONE_UTC;
            } else {
                local.timezone = fields.timezone;
            }

            computeTimezoneDependentFields(dtstartMillis, dtendMillis, local, instanceValues);
            mDbHelper.instancesInsert(instanceValues);
        }
    }

    /**
     * Determines the recurrence entries associated with a particular recurrence.
     * This set is the base recurrence and any exception.
     *
     * Normally the entries are indicated by the sync id of the base recurrence
     * (which is the originalEvent in the exceptions).
     * However, a complication is that a recurrence may not yet have a sync id.
     * In that case, the recurrence is specified by the rowId.
     *
     * @param recurrenceSyncId The sync id of the base recurrence, or null.
     * @param rowId The row id of the base recurrence.
     * @return the relevant entries.
     */
    private Cursor getRelevantRecurrenceEntries(String recurrenceSyncId, long rowId) {
        SQLiteQueryBuilder qb = new SQLiteQueryBuilder();

        qb.setTables(CalendarDatabaseHelper.Views.EVENTS);
        qb.setProjectionMap(sEventsProjectionMap);
        String selectionArgs[];
        if (recurrenceSyncId == null) {
            String where = "_id =?";
            qb.appendWhere(where);
            selectionArgs = new String[] {String.valueOf(rowId)};
        } else {
            String where = "_sync_id = ? OR originalEvent = ?";
            qb.appendWhere(where);
            selectionArgs = new String[] {recurrenceSyncId, recurrenceSyncId};
        }
        if (Log.isLoggable(TAG, Log.VERBOSE)) {
            Log.v(TAG, "Retrieving events to expand: " + qb.toString());
        }

        return qb.query(mDb, EXPAND_COLUMNS, null /* selection */, selectionArgs,
                null /* groupBy */, null /* having */, null /* sortOrder */);
    }

    /**
     * Do incremental Instances update of a recurrence or recurrence exception.
     *
     * This method does performInstanceExpansion on just the modified recurrence,
     * to avoid the overhead of recomputing the entire instance table.
     *
     * @param values The new values of the event.
     * @param rowId The database row id of the event.
     * @param db The database
     */
    private void updateRecurrenceInstancesLocked(ContentValues values,
            long rowId,
            SQLiteDatabase db) {
        MetaData.Fields fields = mMetaData.getFieldsLocked();
        String instancesTimezone = mCalendarCache.readTimezoneInstances();
        String originalEvent = values.getAsString(Events.ORIGINAL_EVENT);
        String recurrenceSyncId;
        if (originalEvent != null) {
            recurrenceSyncId = originalEvent;
        } else {
            // Get the recurrence's sync id from the database
            recurrenceSyncId = DatabaseUtils.stringForQuery(db, "SELECT _sync_id FROM Events"
                    + " WHERE _id=?", new String[] {String.valueOf(rowId)});
        }
        // recurrenceSyncId is the _sync_id of the underlying recurrence
        // If the recurrence hasn't gone to the server, it will be null.

        // Need to clear out old instances
        if (recurrenceSyncId == null) {
            // Creating updating a recurrence that hasn't gone to the server.
            // Need to delete based on row id
            String where = "_id IN (SELECT Instances._id as _id"
                    + " FROM Instances INNER JOIN Events"
                    + " ON (Events._id = Instances.event_id)"
                    + " WHERE Events._id =?)";
            db.delete("Instances", where, new String[]{"" + rowId});
        } else {
            // Creating or modifying a recurrence or exception.
            // Delete instances for recurrence (_sync_id = recurrenceSyncId)
            // and all exceptions (originalEvent = recurrenceSyncId)
            String where = "_id IN (SELECT Instances._id as _id"
                    + " FROM Instances INNER JOIN Events"
                    + " ON (Events._id = Instances.event_id)"
                    + " WHERE Events._sync_id =?"
                    + " OR Events.originalEvent =?)";
            db.delete("Instances", where, new String[]{recurrenceSyncId, recurrenceSyncId});
        }

        // Now do instance expansion
        Cursor entries = getRelevantRecurrenceEntries(recurrenceSyncId, rowId);
        try {
            performInstanceExpansion(fields.minInstance, fields.maxInstance, instancesTimezone,
                                     entries);
        } finally {
            if (entries != null) {
                entries.close();
            }
        }
    }

    long calculateLastDate(ContentValues values)
            throws DateException {
        // Allow updates to some event fields like the title or hasAlarm
        // without requiring DTSTART.
        if (!values.containsKey(Events.DTSTART)) {
            if (values.containsKey(Events.DTEND) || values.containsKey(Events.RRULE)
                    || values.containsKey(Events.DURATION)
                    || values.containsKey(Events.EVENT_TIMEZONE)
                    || values.containsKey(Events.RDATE)
                    || values.containsKey(Events.EXRULE)
                    || values.containsKey(Events.EXDATE)) {
                throw new RuntimeException("DTSTART field missing from event");
            }
            return -1;
        }
        long dtstartMillis = values.getAsLong(Events.DTSTART);
        long lastMillis = -1;

        // Can we use dtend with a repeating event?  What does that even
        // mean?
        // NOTE: if the repeating event has a dtend, we convert it to a
        // duration during event processing, so this situation should not
        // occur.
        Long dtEnd = values.getAsLong(Events.DTEND);
        if (dtEnd != null) {
            lastMillis = dtEnd;
        } else {
            // find out how long it is
            Duration duration = new Duration();
            String durationStr = values.getAsString(Events.DURATION);
            if (durationStr != null) {
                duration.parse(durationStr);
            }

            RecurrenceSet recur = null;
            try {
                recur = new RecurrenceSet(values);
            } catch (EventRecurrence.InvalidFormatException e) {
                if (Log.isLoggable(TAG, Log.WARN)) {
                    Log.w(TAG, "Could not parse RRULE recurrence string: " +
                            values.get(Calendar.Events.RRULE), e);
                }
                return lastMillis; // -1
            }

            if (null != recur && recur.hasRecurrence()) {
                // the event is repeating, so find the last date it
                // could appear on

                String tz = values.getAsString(Events.EVENT_TIMEZONE);

                if (TextUtils.isEmpty(tz)) {
                    // floating timezone
                    tz = Time.TIMEZONE_UTC;
                }
                Time dtstartLocal = new Time(tz);

                dtstartLocal.set(dtstartMillis);

                RecurrenceProcessor rp = new RecurrenceProcessor();
                lastMillis = rp.getLastOccurence(dtstartLocal, recur);
                if (lastMillis == -1) {
                    return lastMillis;  // -1
                }
            } else {
                // the event is not repeating, just use dtstartMillis
                lastMillis = dtstartMillis;
            }

            // that was the beginning of the event.  this is the end.
            lastMillis = duration.addTo(lastMillis);
        }
        return lastMillis;
    }

    /**
     * Add LAST_DATE to values.
     * @param values the ContentValues (in/out)
     * @return values on success, null on failure
     */
    private ContentValues updateLastDate(ContentValues values) {
        try {
            long last = calculateLastDate(values);
            if (last != -1) {
                values.put(Events.LAST_DATE, last);
            }

            return values;
        } catch (DateException e) {
            // don't add it if there was an error
            if (Log.isLoggable(TAG, Log.WARN)) {
                Log.w(TAG, "Could not calculate last date.", e);
            }
            return null;
        }
    }

    private void updateEventRawTimesLocked(long eventId, ContentValues values) {
        ContentValues rawValues = new ContentValues();

        rawValues.put("event_id", eventId);

        String timezone = values.getAsString(Events.EVENT_TIMEZONE);

        boolean allDay = false;
        Integer allDayInteger = values.getAsInteger(Events.ALL_DAY);
        if (allDayInteger != null) {
            allDay = allDayInteger != 0;
        }

        if (allDay || TextUtils.isEmpty(timezone)) {
            // floating timezone
            timezone = Time.TIMEZONE_UTC;
        }

        Time time = new Time(timezone);
        time.allDay = allDay;
        Long dtstartMillis = values.getAsLong(Events.DTSTART);
        if (dtstartMillis != null) {
            time.set(dtstartMillis);
            rawValues.put("dtstart2445", time.format2445());
        }

        Long dtendMillis = values.getAsLong(Events.DTEND);
        if (dtendMillis != null) {
            time.set(dtendMillis);
            rawValues.put("dtend2445", time.format2445());
        }

        Long originalInstanceMillis = values.getAsLong(Events.ORIGINAL_INSTANCE_TIME);
        if (originalInstanceMillis != null) {
            // This is a recurrence exception so we need to get the all-day
            // status of the original recurring event in order to format the
            // date correctly.
            allDayInteger = values.getAsInteger(Events.ORIGINAL_ALL_DAY);
            if (allDayInteger != null) {
                time.allDay = allDayInteger != 0;
            }
            time.set(originalInstanceMillis);
            rawValues.put("originalInstanceTime2445", time.format2445());
        }

        Long lastDateMillis = values.getAsLong(Events.LAST_DATE);
        if (lastDateMillis != null) {
            time.allDay = allDay;
            time.set(lastDateMillis);
            rawValues.put("lastDate2445", time.format2445());
        }

        mDbHelper.eventsRawTimesReplace(rawValues);
    }

    @Override
    protected int deleteInTransaction(Uri uri, String selection, String[] selectionArgs) {
        if (Log.isLoggable(TAG, Log.VERBOSE)) {
            Log.v(TAG, "deleteInTransaction: " + uri);
        }
        final boolean callerIsSyncAdapter =
                readBooleanQueryParameter(uri, Calendar.CALLER_IS_SYNCADAPTER, false);
        final int match = sUriMatcher.match(uri);
        switch (match) {
            case SYNCSTATE:
                return mDbHelper.getSyncState().delete(mDb, selection, selectionArgs);

            case SYNCSTATE_ID:
                String selectionWithId = (BaseColumns._ID + "=?")
                        + (selection == null ? "" : " AND (" + selection + ")");
                // Prepend id to selectionArgs
                selectionArgs = insertSelectionArg(selectionArgs,
                        String.valueOf(ContentUris.parseId(uri)));
                return mDbHelper.getSyncState().delete(mDb, selectionWithId,
                        selectionArgs);

            case EVENTS:
            {
                int result = 0;
                selection = appendAccountToSelection(uri, selection);

                // Query this event to get the ids to delete.
                Cursor cursor = mDb.query("Events", ID_ONLY_PROJECTION,
                        selection, selectionArgs, null /* groupBy */,
                        null /* having */, null /* sortOrder */);
                try {
                    while (cursor.moveToNext()) {
                        long id = cursor.getLong(0);
                        result += deleteEventInternal(id, callerIsSyncAdapter, true /* isBatch */);
                    }
                    scheduleNextAlarm(false /* do not remove alarms */);
                    sendUpdateNotification(callerIsSyncAdapter);
                } finally {
                    cursor.close();
                    cursor = null;
                }
                return result;
            }
            case EVENTS_ID:
            {
                long id = ContentUris.parseId(uri);
                if (selection != null) {
                    throw new UnsupportedOperationException("CalendarProvider2 "
                            + "doesn't support selection based deletion for type "
                            + match);
                }
                return deleteEventInternal(id, callerIsSyncAdapter, false /* isBatch */);
            }
            case ATTENDEES:
            {
                if (callerIsSyncAdapter) {
                    return mDb.delete("Attendees", selection, selectionArgs);
                } else {
                    return deleteFromTable("Attendees", uri, selection, selectionArgs);
                }
            }
            case ATTENDEES_ID:
            {
                if (selection != null) {
                    throw new UnsupportedOperationException("Selection not permitted for " + uri);
                }
                if (callerIsSyncAdapter) {
                    long id = ContentUris.parseId(uri);
                    return mDb.delete("Attendees", "_id=?", new String[] {String.valueOf(id)});
                } else {
                    return deleteFromTable("Attendees", uri, null /* selection */,
                                           null /* selectionArgs */);
                }
            }
            case REMINDERS:
            {
                if (callerIsSyncAdapter) {
                    return mDb.delete("Reminders", selection, selectionArgs);
                } else {
                    return deleteFromTable("Reminders", uri, selection, selectionArgs);
                }
            }
            case REMINDERS_ID:
            {
                if (selection != null) {
                    throw new UnsupportedOperationException("Selection not permitted for " + uri);
                }
                if (callerIsSyncAdapter) {
                    long id = ContentUris.parseId(uri);
                    return mDb.delete("Reminders", "_id=?", new String[] {String.valueOf(id)});
                } else {
                    return deleteFromTable("Reminders", uri, null /* selection */,
                                           null /* selectionArgs */);
                }
            }
            case EXTENDED_PROPERTIES:
            {
                if (callerIsSyncAdapter) {
                    return mDb.delete("ExtendedProperties", selection, selectionArgs);
                } else {
                    return deleteFromTable("ExtendedProperties", uri, selection, selectionArgs);
                }
            }
            case EXTENDED_PROPERTIES_ID:
            {
                if (selection != null) {
                    throw new UnsupportedOperationException("Selection not permitted for " + uri);
                }
                if (callerIsSyncAdapter) {
                    long id = ContentUris.parseId(uri);
                    return mDb.delete("ExtendedProperties", "_id=?",
                            new String[] {String.valueOf(id)});
                } else {
                    return deleteFromTable("ExtendedProperties", uri, null /* selection */,
                                           null /* selectionArgs */);
                }
            }
            case CALENDAR_ALERTS:
            {
                if (callerIsSyncAdapter) {
                    return mDb.delete("CalendarAlerts", selection, selectionArgs);
                } else {
                    return deleteFromTable("CalendarAlerts", uri, selection, selectionArgs);
                }
            }
            case CALENDAR_ALERTS_ID:
            {
                if (selection != null) {
                    throw new UnsupportedOperationException("Selection not permitted for " + uri);
                }
                // Note: dirty bit is not set for Alerts because it is not synced.
                // It is generated from Reminders, which is synced.
                long id = ContentUris.parseId(uri);
                return mDb.delete("CalendarAlerts", "_id=?", new String[] {String.valueOf(id)});
            }
            case DELETED_EVENTS:
                throw new UnsupportedOperationException("Cannot delete that URL: " + uri);
            case CALENDARS_ID:
                StringBuilder selectionSb = new StringBuilder("_id=");
                selectionSb.append(uri.getPathSegments().get(1));
                if (!TextUtils.isEmpty(selection)) {
                    selectionSb.append(" AND (");
                    selectionSb.append(selection);
                    selectionSb.append(')');
                }
                selection = selectionSb.toString();
                // fall through to CALENDARS for the actual delete
            case CALENDARS:
                selection = appendAccountToSelection(uri, selection);
                return deleteMatchingCalendars(selection); // TODO: handle in sync adapter
            case INSTANCES:
            case INSTANCES_BY_DAY:
            case EVENT_DAYS:
            case PROVIDER_PROPERTIES:
                throw new UnsupportedOperationException("Cannot delete that URL");
            default:
                throw new IllegalArgumentException("Unknown URL " + uri);
        }
    }

    private int deleteEventInternal(long id, boolean callerIsSyncAdapter, boolean isBatch) {
        int result = 0;
        String selectionArgs[] = new String[] {String.valueOf(id)};

        // Query this event to get the fields needed for deleting.
        Cursor cursor = mDb.query("Events", EVENTS_PROJECTION,
                "_id=?", selectionArgs,
                null /* groupBy */,
                null /* having */, null /* sortOrder */);
        try {
            if (cursor.moveToNext()) {
                result = 1;
                String syncId = cursor.getString(EVENTS_SYNC_ID_INDEX);
                String rRule = cursor.getString(EVENTS_RRULE_INDEX);
                boolean emptyRRule = TextUtils.isEmpty(rRule);
                boolean emptySyncId = TextUtils.isEmpty(syncId);
                if (!emptySyncId && !emptyRRule) {
                    // Delete exceptions to this event as well.
                    mDb.delete("Events", "originalEvent=?", new String[] {syncId});
                }

                // If this was a recurring event or a recurrence
                // exception, then force a recalculation of the
                // instances.
                String rrule = cursor.getString(EVENTS_RRULE_INDEX);
                String rdate = cursor.getString(EVENTS_RDATE_INDEX);
                String origEvent = cursor.getString(EVENTS_ORIGINAL_EVENT_INDEX);
                if (!TextUtils.isEmpty(rrule) || !TextUtils.isEmpty(rdate)
                        || !TextUtils.isEmpty(origEvent)) {
                    mMetaData.clearInstanceRange();
                }

                // we clean the Events and Attendees table if the caller is CalendarSyncAdapter
                // or if the event is local (no syncId)
                if (callerIsSyncAdapter || emptySyncId) {
                    mDb.delete("Events", "_id=?", selectionArgs);
                } else {
                    ContentValues values = new ContentValues();
                    values.put(Events.DELETED, 1);
                    values.put(Events._SYNC_DIRTY, 1);
                    mDb.update("Events", values, "_id=?", selectionArgs);

                    // Delete associated data; attendees, however, are deleted with the actual event
                    //  so that the sync adapter is able to notify attendees of the cancellation.
                    mDb.delete("Instances", "event_id=?", selectionArgs);
                    mDb.delete("EventsRawTimes", "event_id=?", selectionArgs);
                    mDb.delete("Reminders", "event_id=?", selectionArgs);
                    mDb.delete("CalendarAlerts", "event_id=?", selectionArgs);
                    mDb.delete("ExtendedProperties", "event_id=?", selectionArgs);
                }
            }
        } finally {
            cursor.close();
            cursor = null;
        }

        if (!isBatch) {
            scheduleNextAlarm(false /* do not remove alarms */);
            sendUpdateNotification(callerIsSyncAdapter);
        }
        return result;
    }

    /**
     * Delete rows from a table and mark corresponding events as dirty.
     * @param table The table to delete from
     * @param uri The URI specifying the rows
     * @param selection for the query
     * @param selectionArgs for the query
     */
    private int deleteFromTable(String table, Uri uri, String selection, String[] selectionArgs) {
        // Note that the query will return data according to the access restrictions,
        // so we don't need to worry about deleting data we don't have permission to read.
        Cursor c = query(uri, ID_PROJECTION, selection, selectionArgs, null);
        ContentValues values = new ContentValues();
        values.put(Events._SYNC_DIRTY, "1");
        int count = 0;
        try {
            while(c.moveToNext()) {
                long id = c.getLong(ID_INDEX);
                long event_id = c.getLong(EVENT_ID_INDEX);
                mDb.delete(table, "_id=?", new String[] {String.valueOf(id)});
                mDb.update("Events", values, "_id=?", new String[] {String.valueOf(event_id)});
                count++;
            }
        } finally {
            c.close();
        }
        return count;
    }

    /**
     * Update rows in a table and mark corresponding events as dirty.
     * @param table The table to delete from
     * @param values The values to update
     * @param uri The URI specifying the rows
     * @param selection for the query
     * @param selectionArgs for the query
     */
    private int updateInTable(String table, ContentValues values, Uri uri, String selection,
            String[] selectionArgs) {
        // Note that the query will return data according to the access restrictions,
        // so we don't need to worry about deleting data we don't have permission to read.
        Cursor c = query(uri, ID_PROJECTION, selection, selectionArgs, null);
        ContentValues dirtyValues = new ContentValues();
        dirtyValues.put(Events._SYNC_DIRTY, "1");
        int count = 0;
        try {
            while(c.moveToNext()) {
                long id = c.getLong(ID_INDEX);
                long event_id = c.getLong(EVENT_ID_INDEX);
                mDb.update(table, values, "_id=?", new String[] {String.valueOf(id)});
                mDb.update("Events", dirtyValues, "_id=?", new String[] {String.valueOf(event_id)});
                count++;
            }
        } finally {
            c.close();
        }
        return count;
    }

    private int deleteMatchingCalendars(String where) {
        // query to find all the calendars that match, for each
        // - delete calendar subscription
        // - delete calendar

        Cursor c = mDb.query("Calendars", sCalendarsIdProjection, where,
                null /* selectionArgs */, null /* groupBy */,
                null /* having */, null /* sortOrder */);
        if (c == null) {
            return 0;
        }
        try {
            while (c.moveToNext()) {
                long id = c.getLong(CALENDARS_INDEX_ID);
                modifyCalendarSubscription(id, false /* not selected */);
            }
        } finally {
            c.close();
        }
        return mDb.delete("Calendars", where, null /* whereArgs */);
    }

    // TODO: call calculateLastDate()!
    @Override
    protected int updateInTransaction(Uri uri, ContentValues values, String selection,
            String[] selectionArgs) {
        if (Log.isLoggable(TAG, Log.VERBOSE)) {
            Log.v(TAG, "updateInTransaction: " + uri);
        }

        int count = 0;

        final int match = sUriMatcher.match(uri);

        final boolean callerIsSyncAdapter =
                readBooleanQueryParameter(uri, Calendar.CALLER_IS_SYNCADAPTER, false);

        // TODO: remove this restriction
        if (!TextUtils.isEmpty(selection) && match != CALENDAR_ALERTS
                && match != EVENTS && match != CALENDARS && match != PROVIDER_PROPERTIES) {
            throw new IllegalArgumentException(
                    "WHERE based updates not supported");
        }
        switch (match) {
            case SYNCSTATE:
                return mDbHelper.getSyncState().update(mDb, values,
                        appendAccountToSelection(uri, selection), selectionArgs);

            case SYNCSTATE_ID: {
                selection = appendAccountToSelection(uri, selection);
                String selectionWithId = (BaseColumns._ID + "=?")
                        + (selection == null ? "" : " AND (" + selection + ")");
                // Prepend id to selectionArgs
                selectionArgs = insertSelectionArg(selectionArgs,
                        String.valueOf(ContentUris.parseId(uri)));
                return mDbHelper.getSyncState().update(mDb, values, selectionWithId, selectionArgs);
            }

            case CALENDARS:
            case CALENDARS_ID:
            {
                long id;
                if (match == CALENDARS_ID) {
                    if (selection != null) {
                        throw new UnsupportedOperationException("Selection not permitted for "
                                + uri);
                    }
                    id = ContentUris.parseId(uri);
                } else {
                    // TODO: for supporting other sync adapters, we will need to
                    // be able to deal with the following cases:
                    // 1) selection to "_id=?" and pass in a selectionArgs
                    // 2) selection to "_id IN (1, 2, 3)"
                    // 3) selection to "delete=0 AND _id=1"
                    if (selection != null && selection.startsWith("_id=")) {
                        // The ContentProviderOperation generates an _id=n string instead of
                        // adding the id to the URL, so parse that out here.
                        id = Long.parseLong(selection.substring(4));
                    } else {
                        return mDb.update("Calendars", values, selection, selectionArgs);
                    }
                }
                if (!callerIsSyncAdapter) {
                    values.put(Calendars._SYNC_DIRTY, 1);
                }
                Integer syncEvents = values.getAsInteger(Calendars.SYNC_EVENTS);
                if (syncEvents != null) {
                    modifyCalendarSubscription(id, syncEvents == 1);
                }

                int result = mDb.update("Calendars", values, "_id=?",
                        new String[] {String.valueOf(id)});

                if (result > 0) {
                    // if visibility was toggled, we need to update alarms
                    if (values.containsKey(Calendars.SELECTED)) {
                        // pass false for removeAlarms since the call to
                        // scheduleNextAlarmLocked will remove any alarms for
                        // non-visible events anyways. removeScheduledAlarmsLocked
                        // does not actually have the effect we want
                        scheduleNextAlarm(false);
                    }
                    // update the widget
                    sendUpdateNotification(callerIsSyncAdapter);
                }

                return result;
            }
            case EVENTS:
            case EVENTS_ID:
            {
                long id = 0;
                if (match == EVENTS_ID) {
                    id = ContentUris.parseId(uri);
                } else if (callerIsSyncAdapter) {
                    // TODO: same remark as for CALENDARS/CALENDARS_ID case as this is not
                    // sufficient to deal with all the "_id" case in selection
                    if (selection != null && selection.startsWith("_id=")) {
                        // The ContentProviderOperation generates an _id=n string instead of
                        // adding the id to the URL, so parse that out here.
                        id = Long.parseLong(selection.substring(4));
                    } else {
                        // Sync adapter Events operation affects just Events table, not associated
                        // tables.
                        if (fixAllDayTime(uri, values)) {
                            if (Log.isLoggable(TAG, Log.WARN)) {
                                Log.w(TAG, "updateInTransaction: Caller is sync adapter. " +
                                        "allDay is true but sec, min, hour were not 0.");
                            }
                        }
                        return mDb.update("Events", values, selection, selectionArgs);
                    }
                } else {
                    throw new IllegalArgumentException("Unknown URL " + uri);
                }
                if (!callerIsSyncAdapter) {
                    values.put(Events._SYNC_DIRTY, 1);
                }
                // Disallow updating the attendee status in the Events
                // table.  In the future, we could support this but we
                // would have to query and update the attendees table
                // to keep the values consistent.
                if (values.containsKey(Events.SELF_ATTENDEE_STATUS)) {
                    throw new IllegalArgumentException("Updating "
                            + Events.SELF_ATTENDEE_STATUS
                            + " in Events table is not allowed.");
                }

                // TODO: should we allow this?
                if (values.containsKey(Events.HTML_URI) && !callerIsSyncAdapter) {
                    throw new IllegalArgumentException("Updating "
                            + Events.HTML_URI
                            + " in Events table is not allowed.");
                }
                ContentValues updatedValues = new ContentValues(values);
                // TODO: should extend validateEventData to work with updates and call it here
                updatedValues = updateLastDate(updatedValues);
                if (updatedValues == null) {
                    if (Log.isLoggable(TAG, Log.WARN)) {
                        Log.w(TAG, "Could not update event.");
                    }
                    return 0;
                }
                // Make sure we pass in a uri with the id appended to fixAllDayTime
                Uri allDayUri;
                if (uri.getPathSegments().size() == 1) {
                    allDayUri = ContentUris.withAppendedId(uri, id);
                } else {
                    allDayUri = uri;
                }
                if (fixAllDayTime(allDayUri, updatedValues)) {
                    if (Log.isLoggable(TAG, Log.WARN)) {
                        Log.w(TAG, "updateInTransaction: " +
                                "allDay is true but sec, min, hour were not 0.");
                    }
                }

                int result = mDb.update("Events", updatedValues, "_id=?",
                        new String[] {String.valueOf(id)});
                if (result > 0) {
                    updateEventRawTimesLocked(id, updatedValues);
                    updateInstancesLocked(updatedValues, id, false /* not a new event */, mDb);

                    if (values.containsKey(Events.DTSTART)) {
                        // The start time of the event changed, so run the
                        // event alarm scheduler.
                        if (Log.isLoggable(TAG, Log.DEBUG)) {
                            Log.d(TAG, "updateInternal() changing event");
                        }
                        scheduleNextAlarm(false /* do not remove alarms */);
                    }

                    sendUpdateNotification(id, callerIsSyncAdapter);
                }

                return result;
            }
            case ATTENDEES_ID: {
                if (selection != null) {
                    throw new UnsupportedOperationException("Selection not permitted for " + uri);
                }
                // Copy the attendee status value to the Events table.
                updateEventAttendeeStatus(mDb, values);

                if (callerIsSyncAdapter) {
                    long id = ContentUris.parseId(uri);
                    return mDb.update("Attendees", values, "_id=?",
                            new String[] {String.valueOf(id)});
                } else {
                    return updateInTable("Attendees", values, uri, null /* selection */,
                            null /* selectionArgs */);
                }
            }
            case CALENDAR_ALERTS_ID: {
                if (selection != null) {
                    throw new UnsupportedOperationException("Selection not permitted for " + uri);
                }
                // Note: dirty bit is not set for Alerts because it is not synced.
                // It is generated from Reminders, which is synced.
                long id = ContentUris.parseId(uri);
                return mDb.update("CalendarAlerts", values, "_id=?",
                        new String[] {String.valueOf(id)});
            }
            case CALENDAR_ALERTS: {
                // Note: dirty bit is not set for Alerts because it is not synced.
                // It is generated from Reminders, which is synced.
                return mDb.update("CalendarAlerts", values, selection, selectionArgs);
            }
            case REMINDERS_ID: {
                if (selection != null) {
                    throw new UnsupportedOperationException("Selection not permitted for " + uri);
                }
                if (callerIsSyncAdapter) {
                    long id = ContentUris.parseId(uri);
                    count = mDb.update("Reminders", values, "_id=?",
                            new String[] {String.valueOf(id)});
                } else {
                    count = updateInTable("Reminders", values, uri, null /* selection */,
                            null /* selectionArgs */);
                }

                // Reschedule the event alarms because the
                // "minutes" field may have changed.
                if (Log.isLoggable(TAG, Log.DEBUG)) {
                    Log.d(TAG, "updateInternal() changing reminder");
                }
                scheduleNextAlarm(false /* do not remove alarms */);
                return count;
            }
            case EXTENDED_PROPERTIES_ID: {
                if (selection != null) {
                    throw new UnsupportedOperationException("Selection not permitted for " + uri);
                }
                if (callerIsSyncAdapter) {
                    long id = ContentUris.parseId(uri);
                    return mDb.update("ExtendedProperties", values, "_id=?",
                            new String[] {String.valueOf(id)});
                } else {
                    return updateInTable("ExtendedProperties", values, uri, null /* selection */,
                            null /* selectionArgs */);
                }
            }
            // TODO: replace the SCHEDULE_ALARM private URIs with a
            // service
            case SCHEDULE_ALARM: {
                scheduleNextAlarm(false);
                return 0;
            }
            case SCHEDULE_ALARM_REMOVE: {
                scheduleNextAlarm(true);
                return 0;
            }

            case PROVIDER_PROPERTIES: {
                if (selection == null) {
                    throw new UnsupportedOperationException("Selection cannot be null for " + uri);
                }
                if (!selection.equals("key=?")) {
                    throw new UnsupportedOperationException("Selection should be key=? for " + uri);
                }

                List<String> list = Arrays.asList(selectionArgs);

                if (list.contains(CalendarCache.KEY_TIMEZONE_INSTANCES_PREVIOUS)) {
                    throw new UnsupportedOperationException("Invalid selection key: " +
                            CalendarCache.KEY_TIMEZONE_INSTANCES_PREVIOUS + " for " + uri);
                }

                // Before it may be changed, save current Instances timezone for later use
                String timezoneInstancesBeforeUpdate = mCalendarCache.readTimezoneInstances();

                // Update the database with the provided values (this call may change the value
                // of timezone Instances)
                int result = mDb.update("CalendarCache", values, selection, selectionArgs);

                // if successful, do some house cleaning:
                // if the timezone type is set to "home", set the Instances timezone to the previous
                // if the timezone type is set to "auto", set the Instances timezone to the current
                //      device one
                // if the timezone Instances is set AND if we are in "home" timezone type, then
                //      save the timezone Instance into "previous" too
                if (result > 0) {
                    // If we are changing timezone type...
                    if (list.contains(CalendarCache.KEY_TIMEZONE_TYPE)) {
                        String value = values.getAsString(CalendarCache.COLUMN_NAME_VALUE);
                        if (value != null) {
                            // if we are setting timezone type to "home"
                            if (value.equals(CalendarCache.TIMEZONE_TYPE_HOME)) {
                                String previousTimezone =
                                        mCalendarCache.readTimezoneInstancesPrevious();
                                if (previousTimezone != null) {
                                    mCalendarCache.writeTimezoneInstances(previousTimezone);
                                }
                                // Regenerate Instances if the "home" timezone has changed
                                if (!timezoneInstancesBeforeUpdate.equals(previousTimezone) ) {
                                    regenerateInstancesTable();
                                }
                            }
                            // if we are setting timezone type to "auto"
                            else if (value.equals(CalendarCache.TIMEZONE_TYPE_AUTO)) {
                                String localTimezone = TimeZone.getDefault().getID();
                                mCalendarCache.writeTimezoneInstances(localTimezone);
                                if (!timezoneInstancesBeforeUpdate.equals(localTimezone)) {
                                    regenerateInstancesTable();
                                }
                            }
                        }
                    }
                    // If we are changing timezone Instances...
                    else if (list.contains(CalendarCache.KEY_TIMEZONE_INSTANCES)) {
                        // if we are in "home" timezone type...
                        if (isHomeTimezone()) {
                            String timezoneInstances = mCalendarCache.readTimezoneInstances();
                            // Update the previous value
                            mCalendarCache.writeTimezoneInstancesPrevious(timezoneInstances);
                            // Recompute Instances if the "home" timezone has changed
                            if (timezoneInstancesBeforeUpdate != null &&
                                    !timezoneInstancesBeforeUpdate.equals(timezoneInstances)) {
                                regenerateInstancesTable();
                            }
                        }
                    }
                }
                return result;
            }

            default:
                throw new IllegalArgumentException("Unknown URL " + uri);
        }
    }

    private void appendAccountFromParameter(SQLiteQueryBuilder qb, Uri uri) {
        final String accountName = getQueryParameter(uri, Calendar.EventsEntity.ACCOUNT_NAME);
        final String accountType = getQueryParameter(uri, Calendar.EventsEntity.ACCOUNT_TYPE);
        if (!TextUtils.isEmpty(accountName)) {
            qb.appendWhere(Calendar.Calendars._SYNC_ACCOUNT + "="
                    + DatabaseUtils.sqlEscapeString(accountName) + " AND "
                    + Calendar.Calendars._SYNC_ACCOUNT_TYPE + "="
                    + DatabaseUtils.sqlEscapeString(accountType));
        } else {
            qb.appendWhere("1"); // I.e. always true
        }
    }

    private String appendAccountToSelection(Uri uri, String selection) {
        final String accountName = getQueryParameter(uri, Calendar.EventsEntity.ACCOUNT_NAME);
        final String accountType = getQueryParameter(uri, Calendar.EventsEntity.ACCOUNT_TYPE);
        if (!TextUtils.isEmpty(accountName)) {
            StringBuilder selectionSb = new StringBuilder(Calendar.Calendars._SYNC_ACCOUNT + "="
                    + DatabaseUtils.sqlEscapeString(accountName) + " AND "
                    + Calendar.Calendars._SYNC_ACCOUNT_TYPE + "="
                    + DatabaseUtils.sqlEscapeString(accountType));
            if (!TextUtils.isEmpty(selection)) {
                selectionSb.append(" AND (");
                selectionSb.append(selection);
                selectionSb.append(')');
            }
            return selectionSb.toString();
        } else {
            return selection;
        }
    }

    private void modifyCalendarSubscription(long id, boolean syncEvents) {
        // get the account, url, and current selected state
        // for this calendar.
        Cursor cursor = query(ContentUris.withAppendedId(Calendars.CONTENT_URI, id),
                new String[] {Calendars._SYNC_ACCOUNT, Calendars._SYNC_ACCOUNT_TYPE,
                        Calendars.SYNC1, Calendars.SYNC_EVENTS},
                null /* selection */,
                null /* selectionArgs */,
                null /* sort */);

        Account account = null;
        String calendarUrl = null;
        boolean oldSyncEvents = false;
        if (cursor != null) {
            try {
                if (cursor.moveToFirst()) {
                    final String accountName = cursor.getString(0);
                    final String accountType = cursor.getString(1);
                    account = new Account(accountName, accountType);
                    calendarUrl = cursor.getString(2);
                    oldSyncEvents = (cursor.getInt(3) != 0);
                }
            } finally {
                cursor.close();
            }
        }

        if (account == null) {
            // should not happen?
            if (Log.isLoggable(TAG, Log.WARN)) {
                Log.w(TAG, "Cannot update subscription because account "
                        + "is empty -- should not happen.");
            }
            return;
        }

        if (TextUtils.isEmpty(calendarUrl)) {
            // Passing in a null Url will cause it to not add any extras
            // Should only happen for non-google calendars.
            calendarUrl = null;
        }

        if (oldSyncEvents == syncEvents) {
            // nothing to do
            return;
        }

        // If the calendar is not selected for syncing, then don't download
        // events.
        mDbHelper.scheduleSync(account, !syncEvents, calendarUrl);
    }

    // TODO: is this needed
//    @Override
//    public void onSyncStop(SyncContext context, boolean success) {
//        super.onSyncStop(context, success);
//        if (Log.isLoggable(TAG, Log.DEBUG)) {
//            Log.d(TAG, "onSyncStop() success: " + success);
//        }
//        scheduleNextAlarm(false /* do not remove alarms */);
//        triggerAppWidgetUpdate(-1);
//    }

    /* Retrieve and cache the alarm manager */
    private AlarmManager getAlarmManager() {
        synchronized(mAlarmLock) {
            if (mAlarmManager == null) {
                Context context = getContext();
                if (context == null) {
                    if (Log.isLoggable(TAG, Log.ERROR)) {
                        Log.e(TAG, "getAlarmManager() cannot get Context");
                    }
                    return null;
                }
                Object service = context.getSystemService(Context.ALARM_SERVICE);
                mAlarmManager = (AlarmManager) service;
            }
            return mAlarmManager;
        }
    }

    void scheduleNextAlarmCheck(long triggerTime) {
        AlarmManager manager = getAlarmManager();
        if (manager == null) {
            if (Log.isLoggable(TAG, Log.ERROR)) {
                Log.e(TAG, "scheduleNextAlarmCheck() cannot get AlarmManager");
            }
            return;
        }
        Context context = getContext();
        Intent intent = new Intent(CalendarReceiver.SCHEDULE);
        intent.setClass(context, CalendarReceiver.class);
        PendingIntent pending = PendingIntent.getBroadcast(context,
                0, intent, PendingIntent.FLAG_NO_CREATE);
        if (pending != null) {
            // Cancel any previous alarms that do the same thing.
            manager.cancel(pending);
        }
        pending = PendingIntent.getBroadcast(context,
                0, intent, PendingIntent.FLAG_CANCEL_CURRENT);

        if (Log.isLoggable(TAG, Log.DEBUG)) {
            Time time = new Time();
            time.set(triggerTime);
            String timeStr = time.format(" %a, %b %d, %Y %I:%M%P");
            Log.d(TAG, "scheduleNextAlarmCheck at: " + triggerTime + timeStr);
        }

        manager.set(AlarmManager.RTC_WAKEUP, triggerTime, pending);
    }

    /*
     * This method runs the alarm scheduler in a background thread.
     */
    void scheduleNextAlarm(boolean removeAlarms) {
        Thread thread = new AlarmScheduler(removeAlarms);
        thread.start();
    }

    /**
     * This method runs in a background thread and schedules an alarm for
     * the next calendar event, if necessary.
     */
    private void runScheduleNextAlarm(boolean removeAlarms) {
        final SQLiteDatabase db = mDbHelper.getWritableDatabase();
        db.beginTransaction();
        try {
            if (removeAlarms) {
                removeScheduledAlarmsLocked(db);
            }
            scheduleNextAlarmLocked(db);
            db.setTransactionSuccessful();
        } finally {
            db.endTransaction();
        }
    }

    /**
     * This method looks at the 24-hour window from now for any events that it
     * needs to schedule.  This method runs within a database transaction. It
     * also runs in a background thread.
     *
     * The CalendarProvider2 keeps track of which alarms it has already scheduled
     * to avoid scheduling them more than once and for debugging problems with
     * alarms.  It stores this knowledge in a database table called CalendarAlerts
     * which persists across reboots.  But the actual alarm list is in memory
     * and disappears if the phone loses power.  To avoid missing an alarm, we
     * clear the entries in the CalendarAlerts table when we start up the
     * CalendarProvider2.
     *
     * Scheduling an alarm multiple times is not tragic -- we filter out the
     * extra ones when we receive them. But we still need to keep track of the
     * scheduled alarms. The main reason is that we need to prevent multiple
     * notifications for the same alarm (on the receive side) in case we
     * accidentally schedule the same alarm multiple times.  We don't have
     * visibility into the system's alarm list so we can never know for sure if
     * we have already scheduled an alarm and it's better to err on scheduling
     * an alarm twice rather than missing an alarm.  Another reason we keep
     * track of scheduled alarms in a database table is that it makes it easy to
     * run an SQL query to find the next reminder that we haven't scheduled.
     *
     * @param db the database
     */
    private void scheduleNextAlarmLocked(SQLiteDatabase db) {
        Time time = new Time();
        AlarmManager alarmManager = getAlarmManager();
        if (alarmManager == null) {
            if (Log.isLoggable(TAG, Log.ERROR)) {
                Log.e(TAG, "Failed to find the AlarmManager. Could not schedule the next alarm!");
            }
            return;
        }

        final long currentMillis = System.currentTimeMillis();
        final long start = currentMillis - SCHEDULE_ALARM_SLACK;
        final long end = start + (24 * 60 * 60 * 1000);
        ContentResolver cr = getContext().getContentResolver();
        if (Log.isLoggable(TAG, Log.DEBUG)) {
            time.set(start);
            String startTimeStr = time.format(" %a, %b %d, %Y %I:%M%P");
            Log.d(TAG, "runScheduleNextAlarm() start search: " + startTimeStr);
        }

        // Delete rows in CalendarAlert where the corresponding Instance or
        // Reminder no longer exist.
        // Also clear old alarms but keep alarms around for a while to prevent
        // multiple alerts for the same reminder.  The "clearUpToTime'
        // should be further in the past than the point in time where
        // we start searching for events (the "start" variable defined above).
        String selectArg[] = new String[] {
            Long.toString(currentMillis - CLEAR_OLD_ALARM_THRESHOLD)
        };

        int rowsDeleted =
            db.delete(CalendarAlerts.TABLE_NAME, INVALID_CALENDARALERTS_SELECTOR, selectArg);

        long nextAlarmTime = end;
        final long tmpAlarmTime = CalendarAlerts.findNextAlarmTime(cr, currentMillis);
        if (tmpAlarmTime != -1 && tmpAlarmTime < nextAlarmTime) {
            nextAlarmTime = tmpAlarmTime;
        }

        // Extract events from the database sorted by alarm time.  The
        // alarm times are computed from Instances.begin (whose units
        // are milliseconds) and Reminders.minutes (whose units are
        // minutes).
        //
        // Also, ignore events whose end time is already in the past.
        // Also, ignore events alarms that we have already scheduled.
        //
        // Note 1: we can add support for the case where Reminders.minutes
        // equals -1 to mean use Calendars.minutes by adding a UNION for
        // that case where the two halves restrict the WHERE clause on
        // Reminders.minutes != -1 and Reminders.minutes = 1, respectively.
        //
        // Note 2: we have to name "myAlarmTime" different from the
        // "alarmTime" column in CalendarAlerts because otherwise the
        // query won't find multiple alarms for the same event.
        //
        // The CAST is needed in the query because otherwise the expression
        // will be untyped and sqlite3's manifest typing will not convert the
        // string query parameter to an int in myAlarmtime>=?, so the comparison
        // will fail.  This could be simplified if bug 2464440 is resolved.

        time.setToNow();
        time.normalize(false);
        long localOffset = time.gmtoff * 1000;

        String allDayOffset = " -(" + localOffset + ") ";
        String subQueryPrefix = "SELECT " + Instances.BEGIN;
        String subQuerySuffix = " -(" + Reminders.MINUTES + "*" +
                + DateUtils.MINUTE_IN_MILLIS + ")"
                + " AS myAlarmTime" + "," + Tables.INSTANCES
                + "." + Instances.EVENT_ID + " AS eventId"
                + "," + Instances.BEGIN + "," + Instances.END
                + "," + Instances.TITLE + "," + Instances.ALL_DAY
                + "," + Reminders.METHOD + "," + Reminders.MINUTES
                + " FROM " + Tables.INSTANCES
                + " INNER JOIN " + Views.EVENTS
                + " ON (" + Views.EVENTS + "." + Events._ID
                + "=" + Tables.INSTANCES + "." + Instances.EVENT_ID + ")"
                + " INNER JOIN " + Tables.REMINDERS
                + " ON (" + Tables.INSTANCES + "." + Instances.EVENT_ID
                + "=" + Tables.REMINDERS + "." + Reminders.EVENT_ID + ")"
                + " WHERE " + Calendars.SELECTED + "=1"
                + " AND myAlarmTime>=CAST(? AS INT)"
                + " AND myAlarmTime<=CAST(? AS INT)"
                + " AND " + Instances.END + ">=?"
                + " AND " + Reminders.METHOD + "=" + Reminders.METHOD_ALERT;

        // we query separately for all day events to convert to local time from UTC
        // we need to /subtract/ the offset to get the correct resulting local time
        String allDayQuery = subQueryPrefix + allDayOffset + subQuerySuffix
                + " AND " + Instances.ALL_DAY + "=1";
        String nonAllDayQuery = subQueryPrefix + subQuerySuffix
                + " AND " + Instances.ALL_DAY + "=0";

        // we use UNION ALL because we are guaranteed to have no dupes between
        // the two queries, and it is less expensive
        String query = "SELECT *"
                + " FROM (" + allDayQuery + " UNION ALL " + nonAllDayQuery + ")"
                // avoid rescheduling existing alarms
                + " WHERE 0=(SELECT count(*) from " + Tables.CALENDAR_ALERTS + " CA"
                         + " WHERE CA." + CalendarAlerts.EVENT_ID + "=eventId"
                         + " AND CA." + CalendarAlerts.BEGIN + "=" + Instances.BEGIN
                         + " AND CA." + CalendarAlerts.ALARM_TIME + "=myAlarmTime)"
                + " ORDER BY myAlarmTime," + Instances.BEGIN + "," + Instances.TITLE;

        String queryParams[] = new String[] { String.valueOf(start), String.valueOf(nextAlarmTime),
                String.valueOf(currentMillis), String.valueOf(start), String.valueOf(nextAlarmTime),
                String.valueOf(currentMillis) };

        String instancesTimezone = mCalendarCache.readTimezoneInstances();
        boolean isHomeTimezone = mCalendarCache.readTimezoneType().equals(
                CalendarCache.TIMEZONE_TYPE_HOME);
        // expand this range by a day on either end to account for all day events
        acquireInstanceRangeLocked(start - DateUtils.DAY_IN_MILLIS,
                end + DateUtils.DAY_IN_MILLIS,
                false /* don't use minimum expansion windows */,
                false /* do not force Instances deletion and expansion */,
                instancesTimezone,
                isHomeTimezone);
        Cursor cursor = null;
        try {
            cursor = db.rawQuery(query, queryParams);

            final int beginIndex = cursor.getColumnIndex(Instances.BEGIN);
            final int endIndex = cursor.getColumnIndex(Instances.END);
            final int eventIdIndex = cursor.getColumnIndex("eventId");
            final int alarmTimeIndex = cursor.getColumnIndex("myAlarmTime");
            final int minutesIndex = cursor.getColumnIndex(Reminders.MINUTES);

            if (Log.isLoggable(TAG, Log.DEBUG)) {
                time.set(nextAlarmTime);
                String alarmTimeStr = time.format(" %a, %b %d, %Y %I:%M%P");
                Log.d(TAG, "cursor results: " + cursor.getCount() + " nextAlarmTime: "
                        + alarmTimeStr);
            }

            while (cursor.moveToNext()) {
                // Schedule all alarms whose alarm time is as early as any
                // scheduled alarm.  For example, if the earliest alarm is at
                // 1pm, then we will schedule all alarms that occur at 1pm
                // but no alarms that occur later than 1pm.
                // Actually, we allow alarms up to a minute later to also
                // be scheduled so that we don't have to check immediately
                // again after an event alarm goes off.
                final long alarmTime = cursor.getLong(alarmTimeIndex);
                final long eventId = cursor.getLong(eventIdIndex);
                final int minutes = cursor.getInt(minutesIndex);
                final long startTime = cursor.getLong(beginIndex);
                final long endTime = cursor.getLong(endIndex);

                if (Log.isLoggable(TAG, Log.DEBUG)) {
                    time.set(alarmTime);
                    String schedTime = time.format(" %a, %b %d, %Y %I:%M%P");
                    time.set(startTime);
                    String startTimeStr = time.format(" %a, %b %d, %Y %I:%M%P");

                    Log.d(TAG, "  looking at id: " + eventId + " " + startTime + startTimeStr
                            + " alarm: " + alarmTime + schedTime);
                }

                if (alarmTime < nextAlarmTime) {
                    nextAlarmTime = alarmTime;
                } else if (alarmTime >
                           nextAlarmTime + DateUtils.MINUTE_IN_MILLIS) {
                    // This event alarm (and all later ones) will be scheduled
                    // later.
                    if (Log.isLoggable(TAG, Log.DEBUG)) {
                        Log.d(TAG, "This event alarm (and all later ones) will be scheduled later");
                    }
                    break;
                }

                // Avoid an SQLiteContraintException by checking if this alarm
                // already exists in the table.
                if (CalendarAlerts.alarmExists(cr, eventId, startTime, alarmTime)) {
                    if (Log.isLoggable(TAG, Log.DEBUG)) {
                        int titleIndex = cursor.getColumnIndex(Events.TITLE);
                        String title = cursor.getString(titleIndex);
                        Log.d(TAG, "  alarm exists for id: " + eventId + " " + title);
                    }
                    continue;
                }

                // Insert this alarm into the CalendarAlerts table
                Uri uri = CalendarAlerts.insert(cr, eventId, startTime,
                        endTime, alarmTime, minutes);
                if (uri == null) {
                    if (Log.isLoggable(TAG, Log.ERROR)) {
                        Log.e(TAG, "runScheduleNextAlarm() insert into "
                                + "CalendarAlerts table failed");
                    }
                    continue;
                }

                CalendarAlerts.scheduleAlarm(getContext(), alarmManager, alarmTime);
            }
        } finally {
            if (cursor != null) {
                cursor.close();
            }
        }

        // Refresh notification bar
        if (rowsDeleted > 0) {
            CalendarAlerts.scheduleAlarm(getContext(), alarmManager, currentMillis);
        }

        // If we scheduled an event alarm, then schedule the next alarm check
        // for one minute past that alarm.  Otherwise, if there were no
        // event alarms scheduled, then check again in 24 hours.  If a new
        // event is inserted before the next alarm check, then this method
        // will be run again when the new event is inserted.
        if (nextAlarmTime != Long.MAX_VALUE) {
            scheduleNextAlarmCheck(nextAlarmTime + DateUtils.MINUTE_IN_MILLIS);
        } else {
            scheduleNextAlarmCheck(currentMillis + DateUtils.DAY_IN_MILLIS);
        }
    }

    /**
     * Removes the entries in the CalendarAlerts table for alarms that we have
     * scheduled but that have not fired yet. We do this to ensure that we
     * don't miss an alarm.  The CalendarAlerts table keeps track of the
     * alarms that we have scheduled but the actual alarm list is in memory
     * and will be cleared if the phone reboots.
     *
     * We don't need to remove entries that have already fired, and in fact
     * we should not remove them because we need to display the notifications
     * until the user dismisses them.
     *
     * We could remove entries that have fired and been dismissed, but we leave
     * them around for a while because it makes it easier to debug problems.
     * Entries that are old enough will be cleaned up later when we schedule
     * new alarms.
     */
    private void removeScheduledAlarmsLocked(SQLiteDatabase db) {
        if (Log.isLoggable(TAG, Log.DEBUG)) {
            Log.d(TAG, "removing scheduled alarms");
        }
        db.delete(CalendarAlerts.TABLE_NAME,
                CalendarAlerts.STATE + "=" + CalendarAlerts.SCHEDULED, null /* whereArgs */);
    }

    /**
     * Call this to trigger a broadcast of the ACTION_PROVIDER_CHANGED intent.
     * This also provides a timeout, so any calls to this method will be batched
     * over a period of BROADCAST_TIMEOUT_MILLIS defined in this class.
     *
     * @param whether or not the update is being triggered by a sync
     */
    private void sendUpdateNotification(boolean callerIsSyncAdapter) {
        // We use -1 to represent an update to all events
        sendUpdateNotification(-1, callerIsSyncAdapter);
    }

    /**
     * Call this to trigger a broadcast of the ACTION_PROVIDER_CHANGED intent.
     * This also provides a timeout, so any calls to this method will be batched
     * over a period of BROADCAST_TIMEOUT_MILLIS defined in this class.  The
     * actual sending of the intent is done in
     * {@link #doSendUpdateNotification()}.
     *
     * TODO add support for eventId
     *
     * @param the ID of the event that changed, or -1 for no specific event
     * @param whether or not the update is being triggered by a sync
     */
    private void sendUpdateNotification(long eventId,
            boolean callerIsSyncAdapter) {
        // Are there any pending broadcast requests?
        if (mBroadcastHandler.hasMessages(UPDATE_BROADCAST_MSG)) {
            // Delete any pending requests, before requeuing a fresh one
            mBroadcastHandler.removeMessages(UPDATE_BROADCAST_MSG);
        } else {
            // Because the handler does not guarantee message delivery in
            // the case that the provider is killed, we need to make sure
            // that the provider stays alive long enough to deliver the
            // notification. This empty service is sufficient to "wedge" the
            // process until we stop it here.
            mContext.startService(new Intent(mContext, EmptyService.class));
        }
        // We use a much longer delay for sync-related updates, to prevent any
        // receivers from slowing down the sync
        long delay = callerIsSyncAdapter ?
                SYNC_UPDATE_BROADCAST_TIMEOUT_MILLIS :
                UPDATE_BROADCAST_TIMEOUT_MILLIS;
        // Despite the fact that we actually only ever use one message at a time
        // for now, it is really important to call obtainMessage() to get a
        // clean instance.  This avoids potentially infinite loops resulting
        // adding the same instance to the message queue twice, since the
        // message queue implements its linked list using a field from Message.
        Message msg = mBroadcastHandler.obtainMessage(UPDATE_BROADCAST_MSG);
        mBroadcastHandler.sendMessageDelayed(msg, delay);
    }

    /**
     * This method should not ever be called directly, to prevent sending too
     * many potentially expensive broadcasts.  Instead, call
     * {@link #sendUpdateNotification()} instead.
     *
     * @see #sendUpdateNotification()
     */
    private void doSendUpdateNotification() {
        Intent intent = new Intent(Intent.ACTION_PROVIDER_CHANGED,
                Calendar.CONTENT_URI);
        if (Log.isLoggable(TAG, Log.INFO)) {
            Log.i(TAG, "Sending notification intent: " + intent);
        }
        getContext().sendBroadcast(intent, null);
    }

    private static String sEventsTable = "Events";
    private static String sAttendeesTable = "Attendees";
    private static String sRemindersTable = "Reminders";
    private static String sCalendarAlertsTable = "CalendarAlerts";
    private static String sExtendedPropertiesTable = "ExtendedProperties";

    private static final int EVENTS = 1;
    private static final int EVENTS_ID = 2;
    private static final int INSTANCES = 3;
    private static final int DELETED_EVENTS = 4;
    private static final int CALENDARS = 5;
    private static final int CALENDARS_ID = 6;
    private static final int ATTENDEES = 7;
    private static final int ATTENDEES_ID = 8;
    private static final int REMINDERS = 9;
    private static final int REMINDERS_ID = 10;
    private static final int EXTENDED_PROPERTIES = 11;
    private static final int EXTENDED_PROPERTIES_ID = 12;
    private static final int CALENDAR_ALERTS = 13;
    private static final int CALENDAR_ALERTS_ID = 14;
    private static final int CALENDAR_ALERTS_BY_INSTANCE = 15;
    private static final int INSTANCES_BY_DAY = 16;
    private static final int SYNCSTATE = 17;
    private static final int SYNCSTATE_ID = 18;
    private static final int EVENT_ENTITIES = 19;
    private static final int EVENT_ENTITIES_ID = 20;
    private static final int EVENT_DAYS = 21;
    private static final int SCHEDULE_ALARM = 22;
    private static final int SCHEDULE_ALARM_REMOVE = 23;
    private static final int TIME = 24;
    private static final int CALENDAR_ENTITIES = 25;
    private static final int CALENDAR_ENTITIES_ID = 26;
    private static final int INSTANCES_SEARCH = 27;
    private static final int INSTANCES_SEARCH_BY_DAY = 28;
    private static final int PROVIDER_PROPERTIES = 29;

    private static final UriMatcher sUriMatcher = new UriMatcher(UriMatcher.NO_MATCH);
    private static final HashMap<String, String> sInstancesProjectionMap;
    private static final HashMap<String, String> sEventsProjectionMap;
    private static final HashMap<String, String> sEventEntitiesProjectionMap;
    private static final HashMap<String, String> sAttendeesProjectionMap;
    private static final HashMap<String, String> sRemindersProjectionMap;
    private static final HashMap<String, String> sCalendarAlertsProjectionMap;
    private static final HashMap<String, String> sCalendarCacheProjectionMap;

    static {
        sUriMatcher.addURI(Calendar.AUTHORITY, "instances/when/*/*", INSTANCES);
        sUriMatcher.addURI(Calendar.AUTHORITY, "instances/whenbyday/*/*", INSTANCES_BY_DAY);
        sUriMatcher.addURI(Calendar.AUTHORITY, "instances/search/*/*/*", INSTANCES_SEARCH);
        sUriMatcher.addURI(Calendar.AUTHORITY, "instances/searchbyday/*/*/*",
                INSTANCES_SEARCH_BY_DAY);
        sUriMatcher.addURI(Calendar.AUTHORITY, "instances/groupbyday/*/*", EVENT_DAYS);
        sUriMatcher.addURI(Calendar.AUTHORITY, "events", EVENTS);
        sUriMatcher.addURI(Calendar.AUTHORITY, "events/#", EVENTS_ID);
        sUriMatcher.addURI(Calendar.AUTHORITY, "event_entities", EVENT_ENTITIES);
        sUriMatcher.addURI(Calendar.AUTHORITY, "event_entities/#", EVENT_ENTITIES_ID);
        sUriMatcher.addURI(Calendar.AUTHORITY, "calendars", CALENDARS);
        sUriMatcher.addURI(Calendar.AUTHORITY, "calendars/#", CALENDARS_ID);
        sUriMatcher.addURI(Calendar.AUTHORITY, "calendar_entities", CALENDAR_ENTITIES);
        sUriMatcher.addURI(Calendar.AUTHORITY, "calendar_entities/#", CALENDAR_ENTITIES_ID);
        sUriMatcher.addURI(Calendar.AUTHORITY, "deleted_events", DELETED_EVENTS);
        sUriMatcher.addURI(Calendar.AUTHORITY, "attendees", ATTENDEES);
        sUriMatcher.addURI(Calendar.AUTHORITY, "attendees/#", ATTENDEES_ID);
        sUriMatcher.addURI(Calendar.AUTHORITY, "reminders", REMINDERS);
        sUriMatcher.addURI(Calendar.AUTHORITY, "reminders/#", REMINDERS_ID);
        sUriMatcher.addURI(Calendar.AUTHORITY, "extendedproperties", EXTENDED_PROPERTIES);
        sUriMatcher.addURI(Calendar.AUTHORITY, "extendedproperties/#", EXTENDED_PROPERTIES_ID);
        sUriMatcher.addURI(Calendar.AUTHORITY, "calendar_alerts", CALENDAR_ALERTS);
        sUriMatcher.addURI(Calendar.AUTHORITY, "calendar_alerts/#", CALENDAR_ALERTS_ID);
        sUriMatcher.addURI(Calendar.AUTHORITY, "calendar_alerts/by_instance",
                           CALENDAR_ALERTS_BY_INSTANCE);
        sUriMatcher.addURI(Calendar.AUTHORITY, "syncstate", SYNCSTATE);
        sUriMatcher.addURI(Calendar.AUTHORITY, "syncstate/#", SYNCSTATE_ID);
        sUriMatcher.addURI(Calendar.AUTHORITY, SCHEDULE_ALARM_PATH, SCHEDULE_ALARM);
        sUriMatcher.addURI(Calendar.AUTHORITY, SCHEDULE_ALARM_REMOVE_PATH, SCHEDULE_ALARM_REMOVE);
        sUriMatcher.addURI(Calendar.AUTHORITY, "time/#", TIME);
        sUriMatcher.addURI(Calendar.AUTHORITY, "time", TIME);
        sUriMatcher.addURI(Calendar.AUTHORITY, "properties", PROVIDER_PROPERTIES);

        sEventsProjectionMap = new HashMap<String, String>();
        // Events columns
        sEventsProjectionMap.put(Events.HTML_URI, "htmlUri");
        sEventsProjectionMap.put(Events.TITLE, "title");
        sEventsProjectionMap.put(Events.EVENT_LOCATION, "eventLocation");
        sEventsProjectionMap.put(Events.DESCRIPTION, "description");
        sEventsProjectionMap.put(Events.STATUS, "eventStatus");
        sEventsProjectionMap.put(Events.SELF_ATTENDEE_STATUS, "selfAttendeeStatus");
        sEventsProjectionMap.put(Events.COMMENTS_URI, "commentsUri");
        sEventsProjectionMap.put(Events.DTSTART, "dtstart");
        sEventsProjectionMap.put(Events.DTEND, "dtend");
        sEventsProjectionMap.put(Events.EVENT_TIMEZONE, "eventTimezone");
        sEventsProjectionMap.put(Events.DURATION, "duration");
        sEventsProjectionMap.put(Events.ALL_DAY, "allDay");
        sEventsProjectionMap.put(Events.VISIBILITY, "visibility");
        sEventsProjectionMap.put(Events.TRANSPARENCY, "transparency");
        sEventsProjectionMap.put(Events.HAS_ALARM, "hasAlarm");
        sEventsProjectionMap.put(Events.HAS_EXTENDED_PROPERTIES, "hasExtendedProperties");
        sEventsProjectionMap.put(Events.RRULE, "rrule");
        sEventsProjectionMap.put(Events.RDATE, "rdate");
        sEventsProjectionMap.put(Events.EXRULE, "exrule");
        sEventsProjectionMap.put(Events.EXDATE, "exdate");
        sEventsProjectionMap.put(Events.ORIGINAL_EVENT, "originalEvent");
        sEventsProjectionMap.put(Events.ORIGINAL_INSTANCE_TIME, "originalInstanceTime");
        sEventsProjectionMap.put(Events.ORIGINAL_ALL_DAY, "originalAllDay");
        sEventsProjectionMap.put(Events.LAST_DATE, "lastDate");
        sEventsProjectionMap.put(Events.HAS_ATTENDEE_DATA, "hasAttendeeData");
        sEventsProjectionMap.put(Events.CALENDAR_ID, "calendar_id");
        sEventsProjectionMap.put(Events.GUESTS_CAN_INVITE_OTHERS, "guestsCanInviteOthers");
        sEventsProjectionMap.put(Events.GUESTS_CAN_MODIFY, "guestsCanModify");
        sEventsProjectionMap.put(Events.GUESTS_CAN_SEE_GUESTS, "guestsCanSeeGuests");
        sEventsProjectionMap.put(Events.ORGANIZER, "organizer");
        sEventsProjectionMap.put(Events.DELETED, "deleted");

        // Put the shared items into the Attendees, Reminders projection map
        sAttendeesProjectionMap = new HashMap<String, String>(sEventsProjectionMap);
        sRemindersProjectionMap = new HashMap<String, String>(sEventsProjectionMap);

        // Calendar columns
        sEventsProjectionMap.put(Calendars.COLOR, "color");
        sEventsProjectionMap.put(Calendars.ACCESS_LEVEL, "access_level");
        sEventsProjectionMap.put(Calendars.SELECTED, "selected");
        sEventsProjectionMap.put(Calendars.SYNC1, "sync1");
        sEventsProjectionMap.put(Calendars.TIMEZONE, "timezone");
        sEventsProjectionMap.put(Calendars.OWNER_ACCOUNT, "ownerAccount");

        // Put the shared items into the Instances projection map
        // The Instances and CalendarAlerts are joined with Calendars, so the projections include
        // the above Calendar columns.
        sInstancesProjectionMap = new HashMap<String, String>(sEventsProjectionMap);
        sCalendarAlertsProjectionMap = new HashMap<String, String>(sEventsProjectionMap);

        sEventsProjectionMap.put(Events._ID, "_id");
        sEventsProjectionMap.put(Events._SYNC_ID, "_sync_id");
        sEventsProjectionMap.put(Events._SYNC_VERSION, "_sync_version");
        sEventsProjectionMap.put(Events._SYNC_TIME, "_sync_time");
        sEventsProjectionMap.put(Events._SYNC_DATA, "_sync_local_id");
        sEventsProjectionMap.put(Events._SYNC_DIRTY, "_sync_dirty");
        sEventsProjectionMap.put(Events._SYNC_ACCOUNT, "_sync_account");
        sEventsProjectionMap.put(Events._SYNC_ACCOUNT_TYPE,
                "_sync_account_type");

        sEventEntitiesProjectionMap = new HashMap<String, String>();
        sEventEntitiesProjectionMap.put(Events.HTML_URI, "htmlUri");
        sEventEntitiesProjectionMap.put(Events.TITLE, "title");
        sEventEntitiesProjectionMap.put(Events.DESCRIPTION, "description");
        sEventEntitiesProjectionMap.put(Events.EVENT_LOCATION, "eventLocation");
        sEventEntitiesProjectionMap.put(Events.STATUS, "eventStatus");
        sEventEntitiesProjectionMap.put(Events.SELF_ATTENDEE_STATUS, "selfAttendeeStatus");
        sEventEntitiesProjectionMap.put(Events.COMMENTS_URI, "commentsUri");
        sEventEntitiesProjectionMap.put(Events.DTSTART, "dtstart");
        sEventEntitiesProjectionMap.put(Events.DTEND, "dtend");
        sEventEntitiesProjectionMap.put(Events.DURATION, "duration");
        sEventEntitiesProjectionMap.put(Events.EVENT_TIMEZONE, "eventTimezone");
        sEventEntitiesProjectionMap.put(Events.ALL_DAY, "allDay");
        sEventEntitiesProjectionMap.put(Events.VISIBILITY, "visibility");
        sEventEntitiesProjectionMap.put(Events.TRANSPARENCY, "transparency");
        sEventEntitiesProjectionMap.put(Events.HAS_ALARM, "hasAlarm");
        sEventEntitiesProjectionMap.put(Events.HAS_EXTENDED_PROPERTIES, "hasExtendedProperties");
        sEventEntitiesProjectionMap.put(Events.RRULE, "rrule");
        sEventEntitiesProjectionMap.put(Events.RDATE, "rdate");
        sEventEntitiesProjectionMap.put(Events.EXRULE, "exrule");
        sEventEntitiesProjectionMap.put(Events.EXDATE, "exdate");
        sEventEntitiesProjectionMap.put(Events.ORIGINAL_EVENT, "originalEvent");
        sEventEntitiesProjectionMap.put(Events.ORIGINAL_INSTANCE_TIME, "originalInstanceTime");
        sEventEntitiesProjectionMap.put(Events.ORIGINAL_ALL_DAY, "originalAllDay");
        sEventEntitiesProjectionMap.put(Events.LAST_DATE, "lastDate");
        sEventEntitiesProjectionMap.put(Events.HAS_ATTENDEE_DATA, "hasAttendeeData");
        sEventEntitiesProjectionMap.put(Events.CALENDAR_ID, "calendar_id");
        sEventEntitiesProjectionMap.put(Events.GUESTS_CAN_INVITE_OTHERS, "guestsCanInviteOthers");
        sEventEntitiesProjectionMap.put(Events.GUESTS_CAN_MODIFY, "guestsCanModify");
        sEventEntitiesProjectionMap.put(Events.GUESTS_CAN_SEE_GUESTS, "guestsCanSeeGuests");
        sEventEntitiesProjectionMap.put(Events.ORGANIZER, "organizer");
        sEventEntitiesProjectionMap.put(Events.DELETED, "deleted");
        sEventEntitiesProjectionMap.put(Events._ID, Events._ID);
        sEventEntitiesProjectionMap.put(Events._SYNC_ID, Events._SYNC_ID);
        sEventEntitiesProjectionMap.put(Events._SYNC_DATA, Events._SYNC_DATA);
        sEventEntitiesProjectionMap.put(Events._SYNC_VERSION, Events._SYNC_VERSION);
        sEventEntitiesProjectionMap.put(Events._SYNC_DIRTY, Events._SYNC_DIRTY);
        sEventEntitiesProjectionMap.put(Calendars.SYNC1, Calendars.SYNC1);

        // Instances columns
        sInstancesProjectionMap.put(Events.DELETED, "Events.deleted as deleted");
        sInstancesProjectionMap.put(Instances.BEGIN, "begin");
        sInstancesProjectionMap.put(Instances.END, "end");
        sInstancesProjectionMap.put(Instances.EVENT_ID, "Instances.event_id AS event_id");
        sInstancesProjectionMap.put(Instances._ID, "Instances._id AS _id");
        sInstancesProjectionMap.put(Instances.START_DAY, "startDay");
        sInstancesProjectionMap.put(Instances.END_DAY, "endDay");
        sInstancesProjectionMap.put(Instances.START_MINUTE, "startMinute");
        sInstancesProjectionMap.put(Instances.END_MINUTE, "endMinute");

        // Attendees columns
        sAttendeesProjectionMap.put(Attendees.EVENT_ID, "event_id");
        sAttendeesProjectionMap.put(Attendees._ID, "Attendees._id AS _id");
        sAttendeesProjectionMap.put(Attendees.ATTENDEE_NAME, "attendeeName");
        sAttendeesProjectionMap.put(Attendees.ATTENDEE_EMAIL, "attendeeEmail");
        sAttendeesProjectionMap.put(Attendees.ATTENDEE_STATUS, "attendeeStatus");
        sAttendeesProjectionMap.put(Attendees.ATTENDEE_RELATIONSHIP, "attendeeRelationship");
        sAttendeesProjectionMap.put(Attendees.ATTENDEE_TYPE, "attendeeType");

        // Reminders columns
        sRemindersProjectionMap.put(Reminders.EVENT_ID, "event_id");
        sRemindersProjectionMap.put(Reminders._ID, "Reminders._id AS _id");
        sRemindersProjectionMap.put(Reminders.MINUTES, "minutes");
        sRemindersProjectionMap.put(Reminders.METHOD, "method");

        // CalendarAlerts columns
        sCalendarAlertsProjectionMap.put(CalendarAlerts.EVENT_ID, "event_id");
        sCalendarAlertsProjectionMap.put(CalendarAlerts._ID, "CalendarAlerts._id AS _id");
        sCalendarAlertsProjectionMap.put(CalendarAlerts.BEGIN, "begin");
        sCalendarAlertsProjectionMap.put(CalendarAlerts.END, "end");
        sCalendarAlertsProjectionMap.put(CalendarAlerts.ALARM_TIME, "alarmTime");
        sCalendarAlertsProjectionMap.put(CalendarAlerts.STATE, "state");
        sCalendarAlertsProjectionMap.put(CalendarAlerts.MINUTES, "minutes");

        // CalendarCache columns
        sCalendarCacheProjectionMap = new HashMap<String, String>();
        sCalendarCacheProjectionMap.put(CalendarCache.COLUMN_NAME_KEY, "key");
        sCalendarCacheProjectionMap.put(CalendarCache.COLUMN_NAME_VALUE, "value");
    }

    /**
     * Make sure that there are no entries for accounts that no longer
     * exist. We are overriding this since we need to delete from the
     * Calendars table, which is not syncable, which has triggers that
     * will delete from the Events and  tables, which are
     * syncable.  TODO: update comment, make sure deletes don't get synced.
     */
    public void onAccountsUpdated(Account[] accounts) {
        if (mDb == null) {
            mDb = mDbHelper.getWritableDatabase();
        }
        if (mDb == null) {
            return;
        }

        HashMap<Account, Boolean> accountHasCalendar = new HashMap<Account, Boolean>();
        HashSet<Account> validAccounts = new HashSet<Account>();
        for (Account account : accounts) {
            validAccounts.add(new Account(account.name, account.type));
            accountHasCalendar.put(account, false);
        }
        ArrayList<Account> accountsToDelete = new ArrayList<Account>();

        mDb.beginTransaction();
        try {

            for (String table : new String[]{"Calendars"}) {
                // Find all the accounts the calendar DB knows about, mark the ones that aren't
                // in the valid set for deletion.
                Cursor c = mDb.rawQuery("SELECT DISTINCT " +
                                            Calendar.SyncColumns._SYNC_ACCOUNT +
                                            "," +
                                            Calendar.SyncColumns._SYNC_ACCOUNT_TYPE +
                                        " FROM " + table, null);
                while (c.moveToNext()) {
                    if (c.getString(0) != null && c.getString(1) != null) {
                        Account currAccount = new Account(c.getString(0), c.getString(1));
                        if (!validAccounts.contains(currAccount)) {
                            accountsToDelete.add(currAccount);
                        }
                    }
                }
                c.close();
            }

            for (Account account : accountsToDelete) {
                if (Log.isLoggable(TAG, Log.DEBUG)) {
                    Log.d(TAG, "removing data for removed account " + account);
                }
                String[] params = new String[]{account.name, account.type};
                mDb.execSQL("DELETE FROM Calendars" +
                            " WHERE " +
                                Calendar.SyncColumns._SYNC_ACCOUNT + "= ? AND " +
                                Calendar.SyncColumns._SYNC_ACCOUNT_TYPE + "= ?", params);
            }
            mDbHelper.getSyncState().onAccountsChanged(mDb, accounts);
            mDb.setTransactionSuccessful();
        } finally {
            mDb.endTransaction();
        }

        // make sure the widget reflects the account changes
        sendUpdateNotification(false);
    }

    /* package */ static boolean readBooleanQueryParameter(Uri uri, String name,
            boolean defaultValue) {
        final String flag = getQueryParameter(uri, name);
        return flag == null
                ? defaultValue
                : (!"false".equals(flag.toLowerCase()) && !"0".equals(flag.toLowerCase()));
    }

    // Duplicated from ContactsProvider2.  TODO: a utility class for shared code
    /**
     * A fast re-implementation of {@link Uri#getQueryParameter}
     */
    /* package */ static String getQueryParameter(Uri uri, String parameter) {
        String query = uri.getEncodedQuery();
        if (query == null) {
            return null;
        }

        int queryLength = query.length();
        int parameterLength = parameter.length();

        String value;
        int index = 0;
        while (true) {
            index = query.indexOf(parameter, index);
            if (index == -1) {
                return null;
            }

            index += parameterLength;

            if (queryLength == index) {
                return null;
            }

            if (query.charAt(index) == '=') {
                index++;
                break;
            }
        }

        int ampIndex = query.indexOf('&', index);
        if (ampIndex == -1) {
            value = query.substring(index);
        } else {
            value = query.substring(index, ampIndex);
        }

        return Uri.decode(value);
    }

    /**
     * Inserts an argument at the beginning of the selection arg list.
     *
     * The {@link android.database.sqlite.SQLiteQueryBuilder}'s where clause is
     * prepended to the user's where clause (combined with 'AND') to generate
     * the final where close, so arguments associated with the QueryBuilder are
     * prepended before any user selection args to keep them in the right order.
     */
    private String[] insertSelectionArg(String[] selectionArgs, String arg) {
        if (selectionArgs == null) {
            return new String[] {arg};
        } else {
            int newLength = selectionArgs.length + 1;
            String[] newSelectionArgs = new String[newLength];
            newSelectionArgs[0] = arg;
            System.arraycopy(selectionArgs, 0, newSelectionArgs, 1, selectionArgs.length);
            return newSelectionArgs;
        }
    }
}<|MERGE_RESOLUTION|>--- conflicted
+++ resolved
@@ -2006,9 +2006,6 @@
                         }
                         createAttendeeEntry(id, status, owner);
                     }
-<<<<<<< HEAD
-                    sendUpdateNotification(id, callerIsSyncAdapter);
-=======
                     // if the Event Timezone is defined, store it as the original one in the
                     // ExtendedProperties table
                     if (values.containsKey(Events.EVENT_TIMEZONE) && !callerIsSyncAdapter) {
@@ -2041,8 +2038,7 @@
                             }
                         }
                     }
-                    triggerAppWidgetUpdate(id);
->>>>>>> 8ba0d023
+                    sendUpdateNotification(id, callerIsSyncAdapter);
                 }
                 break;
             case CALENDARS:
